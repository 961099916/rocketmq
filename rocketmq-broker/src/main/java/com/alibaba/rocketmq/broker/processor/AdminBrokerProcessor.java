/**
 * Copyright (C) 2010-2013 Alibaba Group Holding Limited
 *
 * Licensed under the Apache License, Version 2.0 (the "License");
 * you may not use this file except in compliance with the License.
 * You may obtain a copy of the License at
 *
 *     http://www.apache.org/licenses/LICENSE-2.0
 *
 * Unless required by applicable law or agreed to in writing, software
 * distributed under the License is distributed on an "AS IS" BASIS,
 * WITHOUT WARRANTIES OR CONDITIONS OF ANY KIND, either express or implied.
 * See the License for the specific language governing permissions and
 * limitations under the License.
 */
package com.alibaba.rocketmq.broker.processor;

import com.alibaba.rocketmq.broker.BrokerController;
import com.alibaba.rocketmq.broker.client.ClientChannelInfo;
import com.alibaba.rocketmq.broker.client.ConsumerGroupInfo;
import com.alibaba.rocketmq.common.MQVersion;
import com.alibaba.rocketmq.common.MixAll;
import com.alibaba.rocketmq.common.TopicConfig;
import com.alibaba.rocketmq.common.UtilAll;
import com.alibaba.rocketmq.common.admin.ConsumeStats;
import com.alibaba.rocketmq.common.admin.OffsetWrapper;
import com.alibaba.rocketmq.common.admin.TopicOffset;
import com.alibaba.rocketmq.common.admin.TopicStatsTable;
import com.alibaba.rocketmq.common.constant.LoggerName;
import com.alibaba.rocketmq.common.message.MessageDecoder;
import com.alibaba.rocketmq.common.message.MessageId;
import com.alibaba.rocketmq.common.message.MessageQueue;
import com.alibaba.rocketmq.common.protocol.RequestCode;
import com.alibaba.rocketmq.common.protocol.ResponseCode;
import com.alibaba.rocketmq.common.protocol.body.*;
import com.alibaba.rocketmq.common.protocol.header.*;
import com.alibaba.rocketmq.common.protocol.header.filtersrv.RegisterFilterServerRequestHeader;
import com.alibaba.rocketmq.common.protocol.header.filtersrv.RegisterFilterServerResponseHeader;
import com.alibaba.rocketmq.common.protocol.heartbeat.SubscriptionData;
import com.alibaba.rocketmq.common.stats.StatsItem;
import com.alibaba.rocketmq.common.stats.StatsSnapshot;
import com.alibaba.rocketmq.common.subscription.SubscriptionGroupConfig;
import com.alibaba.rocketmq.remoting.common.RemotingHelper;
import com.alibaba.rocketmq.remoting.exception.RemotingCommandException;
import com.alibaba.rocketmq.remoting.exception.RemotingTimeoutException;
import com.alibaba.rocketmq.remoting.netty.NettyRequestProcessor;
import com.alibaba.rocketmq.remoting.protocol.LanguageCode;
import com.alibaba.rocketmq.remoting.protocol.RemotingCommand;
import com.alibaba.rocketmq.remoting.protocol.RemotingSerializable;
import com.alibaba.rocketmq.store.DefaultMessageStore;
import com.alibaba.rocketmq.store.SelectMapedBufferResult;
import io.netty.channel.Channel;
import io.netty.channel.ChannelHandlerContext;
import org.slf4j.Logger;
import org.slf4j.LoggerFactory;

import java.io.UnsupportedEncodingException;
import java.net.UnknownHostException;
import java.util.*;


/**
 * 管理类请求处理
 * 
 * @author shijia.wxr<vintage.wang@gmail.com>
 * @author manhong.yqd<manhong.yqd@taobao.com>
 * @since 2013-7-26
 */
public class AdminBrokerProcessor implements NettyRequestProcessor {
    private static final Logger log = LoggerFactory.getLogger(LoggerName.BrokerLoggerName);
    private final BrokerController brokerController;


    public AdminBrokerProcessor(final BrokerController brokerController) {
        this.brokerController = brokerController;
    }


    @Override
    public RemotingCommand processRequest(ChannelHandlerContext ctx, RemotingCommand request)
            throws RemotingCommandException {
        switch (request.getCode()) {
        // 更新创建Topic
        case RequestCode.UPDATE_AND_CREATE_TOPIC:
            return this.updateAndCreateTopic(ctx, request);
            // 删除Topic
        case RequestCode.DELETE_TOPIC_IN_BROKER:
            return this.deleteTopic(ctx, request);
            // 获取Topic配置
        case RequestCode.GET_ALL_TOPIC_CONFIG:
            return this.getAllTopicConfig(ctx, request);

            // 更新Broker配置 TODO 可能存在并发问题
        case RequestCode.UPDATE_BROKER_CONFIG:
            return this.updateBrokerConfig(ctx, request);
            // 获取Broker配置
        case RequestCode.GET_BROKER_CONFIG:
            return this.getBrokerConfig(ctx, request);

            // 根据时间查询Offset
        case RequestCode.SEARCH_OFFSET_BY_TIMESTAMP:
            return this.searchOffsetByTimestamp(ctx, request);
        case RequestCode.GET_MAX_OFFSET:
            return this.getMaxOffset(ctx, request);
        case RequestCode.GET_MIN_OFFSET:
            return this.getMinOffset(ctx, request);
        case RequestCode.GET_EARLIEST_MSG_STORETIME:
            return this.getEarliestMsgStoretime(ctx, request);

            // 获取Broker运行时信息
        case RequestCode.GET_BROKER_RUNTIME_INFO:
            return this.getBrokerRuntimeInfo(ctx, request);

            // 锁队列与解锁队列
        case RequestCode.LOCK_BATCH_MQ:
            return this.lockBatchMQ(ctx, request);
        case RequestCode.UNLOCK_BATCH_MQ:
            return this.unlockBatchMQ(ctx, request);

            // 订阅组配置
        case RequestCode.UPDATE_AND_CREATE_SUBSCRIPTIONGROUP:
            return this.updateAndCreateSubscriptionGroup(ctx, request);
        case RequestCode.GET_ALL_SUBSCRIPTIONGROUP_CONFIG:
            return this.getAllSubscriptionGroup(ctx, request);
        case RequestCode.DELETE_SUBSCRIPTIONGROUP:
            return this.deleteSubscriptionGroup(ctx, request);

            // 统计信息，获取Topic统计信息
        case RequestCode.GET_TOPIC_STATS_INFO:
            return this.getTopicStatsInfo(ctx, request);

            // Consumer连接管理
        case RequestCode.GET_CONSUMER_CONNECTION_LIST:
            return this.getConsumerConnectionList(ctx, request);
            // Producer连接管理
        case RequestCode.GET_PRODUCER_CONNECTION_LIST:
            return this.getProducerConnectionList(ctx, request);

            // 查询消费进度，订阅组下的所有Topic
        case RequestCode.GET_CONSUME_STATS:
            return this.getConsumeStats(ctx, request);
        case RequestCode.GET_ALL_CONSUMER_OFFSET:
            return this.getAllConsumerOffset(ctx, request);

            // 定时进度
        case RequestCode.GET_ALL_DELAY_OFFSET:
            return this.getAllDelayOffset(ctx, request);

            // 调用客户端重置 offset
        case RequestCode.INVOKE_BROKER_TO_RESET_OFFSET:
            return this.resetOffset(ctx, request);

            // 调用客户端订阅消息处理
        case RequestCode.INVOKE_BROKER_TO_GET_CONSUMER_STATUS:
            return this.getConsumerStatus(ctx, request);

            // 查询Topic被哪些消费者消费
        case RequestCode.QUERY_TOPIC_CONSUME_BY_WHO:
            return this.queryTopicConsumeByWho(ctx, request);

        case RequestCode.REGISTER_FILTER_SERVER:
            return this.registerFilterServer(ctx, request);
            // 根据 topic 和 group 获取消息的时间跨度
        case RequestCode.QUERY_CONSUME_TIME_SPAN:
            return this.queryConsumeTimeSpan(ctx, request);
        case RequestCode.GET_SYSTEM_TOPIC_LIST_FROM_BROKER:
            return this.getSystemTopicListFromBroker(ctx, request);

            // 删除失效队列
        case RequestCode.CLEAN_EXPIRED_CONSUMEQUEUE:
            return this.cleanExpiredConsumeQueue();
            // 删除失效TOPIC
        case RequestCode.CLEAN_UNUSED_TOPIC:
            return this.cleanUnusedTopic();

        case RequestCode.GET_CONSUMER_RUNNING_INFO:
            return this.getConsumerRunningInfo(ctx, request);

            // 查找被修正 offset (转发组件）
        case RequestCode.QUERY_CORRECTION_OFFSET:
            return this.queryCorrectionOffset(ctx, request);

        case RequestCode.CONSUME_MESSAGE_DIRECTLY:
            return this.consumeMessageDirectly(ctx, request);
        case RequestCode.CLONE_GROUP_OFFSET:
            return this.cloneGroupOffset(ctx, request);

            // 查看Broker统计信息
        case RequestCode.VIEW_BROKER_STATS_DATA:
            return ViewBrokerStatsData(ctx, request);
        default:
            break;
        }

        return null;
    }


    private RemotingCommand ViewBrokerStatsData(ChannelHandlerContext ctx, RemotingCommand request)
            throws RemotingCommandException {
        final ViewBrokerStatsDataRequestHeader requestHeader =
                (ViewBrokerStatsDataRequestHeader) request
                    .decodeCommandCustomHeader(ViewBrokerStatsDataRequestHeader.class);
        final RemotingCommand response = RemotingCommand.createResponseCommand(null);
        DefaultMessageStore messageStore = (DefaultMessageStore) this.brokerController.getMessageStore();

        StatsItem statsItem =
                messageStore.getBrokerStatsManager().getStatsItem(requestHeader.getStatsName(),
                    requestHeader.getStatsKey());
        if (null == statsItem) {
            response.setCode(ResponseCode.SYSTEM_ERROR);
            response.setRemark(String.format("The stats <%s> <%s> not exist", requestHeader.getStatsName(),
                requestHeader.getStatsKey()));
            return response;
        }

        BrokerStatsData brokerStatsData = new BrokerStatsData();
        // 分钟
        {
            BrokerStatsItem it = new BrokerStatsItem();
            StatsSnapshot ss = statsItem.getStatsDataInMinute();
            it.setSum(ss.getSum());
            it.setTps(ss.getTps());
            it.setAvgpt(ss.getAvgpt());
            brokerStatsData.setStatsMinute(it);
        }

        // 小时
        {
            BrokerStatsItem it = new BrokerStatsItem();
            StatsSnapshot ss = statsItem.getStatsDataInHour();
            it.setSum(ss.getSum());
            it.setTps(ss.getTps());
            it.setAvgpt(ss.getAvgpt());
            brokerStatsData.setStatsHour(it);
        }

        // 天
        {
            BrokerStatsItem it = new BrokerStatsItem();
            StatsSnapshot ss = statsItem.getStatsDataInDay();
            it.setSum(ss.getSum());
            it.setTps(ss.getTps());
            it.setAvgpt(ss.getAvgpt());
            brokerStatsData.setStatsDay(it);
        }

        response.setBody(brokerStatsData.encode());
        response.setCode(ResponseCode.SUCCESS);
        response.setRemark(null);
        return response;
    }


    private RemotingCommand callConsumer(//
            final int requestCode,//
            final RemotingCommand request, //
            final String consumerGroup,//
            final String clientId) throws RemotingCommandException {
        final RemotingCommand response = RemotingCommand.createResponseCommand(null);
        ClientChannelInfo clientChannelInfo =
                this.brokerController.getConsumerManager().findChannel(consumerGroup, clientId);

        if (null == clientChannelInfo) {
            response.setCode(ResponseCode.SYSTEM_ERROR);
            response.setRemark(String.format("The Consumer <%s> <%s> not online", consumerGroup, clientId));
            return response;
        }

        if (clientChannelInfo.getVersion() < MQVersion.Version.V3_1_8_SNAPSHOT.ordinal()) {
            response.setCode(ResponseCode.SYSTEM_ERROR);
            response.setRemark(String.format(
                "The Consumer <%s> Version <%s> too low to finish, please upgrade it to V3_1_8_SNAPSHOT", //
                clientId,//
                MQVersion.getVersionDesc(clientChannelInfo.getVersion())));
            return response;
        }

        try {
            RemotingCommand newRequest = RemotingCommand.createRequestCommand(requestCode, null);
            newRequest.setExtFields(request.getExtFields());
            newRequest.setBody(request.getBody());

            RemotingCommand consumerResponse =
                    this.brokerController.getBroker2Client().callClient(clientChannelInfo.getChannel(),
                        newRequest);
            return consumerResponse;
        }
        catch (RemotingTimeoutException e) {
            response.setCode(ResponseCode.CONSUME_MSG_TIMEOUT);
            response.setRemark(String.format("consumer <%s> <%s> Timeout: %s", consumerGroup, clientId,
                RemotingHelper.exceptionSimpleDesc(e)));
            return response;
        }
        catch (Exception e) {
            response.setCode(ResponseCode.SYSTEM_ERROR);
            response.setRemark(String.format("invoke consumer <%s> <%s> Exception: %s", consumerGroup,
                clientId, RemotingHelper.exceptionSimpleDesc(e)));
            return response;
        }
    }


    private RemotingCommand consumeMessageDirectly(ChannelHandlerContext ctx, RemotingCommand request)
            throws RemotingCommandException {
        final ConsumeMessageDirectlyResultRequestHeader requestHeader =
                (ConsumeMessageDirectlyResultRequestHeader) request
                    .decodeCommandCustomHeader(ConsumeMessageDirectlyResultRequestHeader.class);

        request.getExtFields().put("brokerName", this.brokerController.getBrokerConfig().getBrokerName());
        SelectMapedBufferResult selectMapedBufferResult = null;
        try {
            MessageId messageId = MessageDecoder.decodeMessageId(requestHeader.getMsgId());
            selectMapedBufferResult =
                    this.brokerController.getMessageStore().selectOneMessageByOffset(messageId.getOffset());

            byte[] body = new byte[selectMapedBufferResult.getSize()];
            selectMapedBufferResult.getByteBuffer().get(body);
            request.setBody(body);
        }
        catch (UnknownHostException e) {
        }
        finally {
            if (selectMapedBufferResult != null) {
                selectMapedBufferResult.release();
            }
        }

        return this.callConsumer(RequestCode.CONSUME_MESSAGE_DIRECTLY, request,
            requestHeader.getConsumerGroup(), requestHeader.getClientId());
    }


    /**
     * 调用Consumer，获取Consumer内存数据结构，为监控以及定位问题
     */
    private RemotingCommand getConsumerRunningInfo(ChannelHandlerContext ctx, RemotingCommand request)
            throws RemotingCommandException {
        final GetConsumerRunningInfoRequestHeader requestHeader =
                (GetConsumerRunningInfoRequestHeader) request
                    .decodeCommandCustomHeader(GetConsumerRunningInfoRequestHeader.class);

        return this.callConsumer(RequestCode.GET_CONSUMER_RUNNING_INFO, request,
            requestHeader.getConsumerGroup(), requestHeader.getClientId());
    }


    public RemotingCommand cleanExpiredConsumeQueue() {
        log.warn("invoke cleanExpiredConsumeQueue start.");
        final RemotingCommand response = RemotingCommand.createResponseCommand(null);
        brokerController.getMessageStore().cleanExpiredConsumerQueue();
        log.warn("invoke cleanExpiredConsumeQueue end.");
        response.setCode(ResponseCode.SUCCESS);
        response.setRemark(null);
        return response;
    }


    public RemotingCommand cleanUnusedTopic() {
        log.warn("invoke cleanUnusedTopic start.");
        final RemotingCommand response = RemotingCommand.createResponseCommand(null);
        brokerController.getMessageStore().cleanUnusedTopic(
            brokerController.getTopicConfigManager().getTopicConfigTable().keySet());
        log.warn("invoke cleanUnusedTopic end.");
        response.setCode(ResponseCode.SUCCESS);
        response.setRemark(null);
        return response;
    }


    private RemotingCommand registerFilterServer(ChannelHandlerContext ctx, RemotingCommand request)
            throws RemotingCommandException {
        final RemotingCommand response =
                RemotingCommand.createResponseCommand(RegisterFilterServerResponseHeader.class);
        final RegisterFilterServerResponseHeader responseHeader =
                (RegisterFilterServerResponseHeader) response.readCustomHeader();
        final RegisterFilterServerRequestHeader requestHeader =
                (RegisterFilterServerRequestHeader) request
                    .decodeCommandCustomHeader(RegisterFilterServerRequestHeader.class);

        this.brokerController.getFilterServerManager().registerFilterServer(ctx.channel(),
            requestHeader.getFilterServerAddr());

        responseHeader.setBrokerId(this.brokerController.getBrokerConfig().getBrokerId());
        responseHeader.setBrokerName(this.brokerController.getBrokerConfig().getBrokerName());

        response.setCode(ResponseCode.SUCCESS);
        response.setRemark(null);
        return response;
    }


    private RemotingCommand getConsumeStats(ChannelHandlerContext ctx, RemotingCommand request)
            throws RemotingCommandException {
        final RemotingCommand response = RemotingCommand.createResponseCommand(null);
        final GetConsumeStatsRequestHeader requestHeader =
                (GetConsumeStatsRequestHeader) request
                    .decodeCommandCustomHeader(GetConsumeStatsRequestHeader.class);

        ConsumeStats consumeStats = new ConsumeStats();

        Set<String> topics = new HashSet<String>();
        if (UtilAll.isBlank(requestHeader.getTopic())) {
            topics =
                    this.brokerController.getConsumerOffsetManager().whichTopicByConsumer(
                        requestHeader.getConsumerGroup());
        }
        else {
            topics.add(requestHeader.getTopic());
        }

        for (String topic : topics) {
            TopicConfig topicConfig = this.brokerController.getTopicConfigManager().selectTopicConfig(topic);
            if (null == topicConfig) {
                log.warn("consumeStats, topic config not exist, {}", topic);
                continue;
            }

            /**
             * Consumer不在线的时候，也允许查询消费进度
             */
            {
                SubscriptionData findSubscriptionData =
                        this.brokerController.getConsumerManager().findSubscriptionData(
                            requestHeader.getConsumerGroup(), topic);
                // 如果Consumer在线，而且这个topic没有被订阅，那么就跳过
                if (null == findSubscriptionData //
                        && this.brokerController.getConsumerManager().findSubscriptionDataCount(
                            requestHeader.getConsumerGroup()) > 0) {
                    log.warn("consumeStats, the consumer group[{}], topic[{}] not exist",
                        requestHeader.getConsumerGroup(), topic);
                    continue;
                }
            }

            for (int i = 0; i < topicConfig.getWriteQueueNums(); i++) {
                MessageQueue mq = new MessageQueue();
                mq.setTopic(topic);
                mq.setBrokerName(this.brokerController.getBrokerConfig().getBrokerName());
                mq.setQueueId(i);

                OffsetWrapper offsetWrapper = new OffsetWrapper();

                long brokerOffset = this.brokerController.getMessageStore().getMaxOffsetInQuque(topic, i);
                if (brokerOffset < 0)
                    brokerOffset = 0;

                long consumerOffset = this.brokerController.getConsumerOffsetManager().queryOffset(//
                    requestHeader.getConsumerGroup(),//
                    topic,//
                    i);
                if (consumerOffset < 0)
                    consumerOffset = 0;

                offsetWrapper.setBrokerOffset(brokerOffset);
                offsetWrapper.setConsumerOffset(consumerOffset);

                // 查询消费者最后一条消息对应的时间戳
                long timeOffset = consumerOffset - 1;
                if (timeOffset >= 0) {
                    long lastTimestamp =
                            this.brokerController.getMessageStore().getMessageStoreTimeStamp(topic, i,
                                timeOffset);
                    if (lastTimestamp > 0) {
                        offsetWrapper.setLastTimestamp(lastTimestamp);
                    }
                }

                consumeStats.getOffsetTable().put(mq, offsetWrapper);
            }

<<<<<<< HEAD
            double consumeTps = this.brokerController.getBrokerStatsManager().tpsGroupGetNums(requestHeader.getConsumerGroup(), topic);
=======
            long consumeTps =
                    (long) this.brokerController.getBrokerStatsManager().tpsGroupGetNums(
                        requestHeader.getConsumerGroup(), topic);
>>>>>>> a0e3e2f2

            consumeTps += consumeStats.getConsumeTps();
            consumeStats.setConsumeTps(consumeTps);
        }

        byte[] body = consumeStats.encode();
        response.setBody(body);
        response.setCode(ResponseCode.SUCCESS);
        response.setRemark(null);
        return response;
    }


    private RemotingCommand getProducerConnectionList(ChannelHandlerContext ctx, RemotingCommand request)
            throws RemotingCommandException {
        final RemotingCommand response = RemotingCommand.createResponseCommand(null);
        final GetProducerConnectionListRequestHeader requestHeader =
                (GetProducerConnectionListRequestHeader) request
                    .decodeCommandCustomHeader(GetProducerConnectionListRequestHeader.class);

        ProducerConnection bodydata = new ProducerConnection();
        HashMap<Channel, ClientChannelInfo> channelInfoHashMap =
                this.brokerController.getProducerManager().getGroupChannelTable()
                    .get(requestHeader.getProducerGroup());
        if (channelInfoHashMap != null) {
            Iterator<Map.Entry<Channel, ClientChannelInfo>> it = channelInfoHashMap.entrySet().iterator();
            while (it.hasNext()) {
                ClientChannelInfo info = it.next().getValue();
                Connection connection = new Connection();
                connection.setClientId(info.getClientId());
                connection.setLanguage(info.getLanguage());
                connection.setVersion(info.getVersion());
                connection.setClientAddr(RemotingHelper.parseChannelRemoteAddr(info.getChannel()));

                bodydata.getConnectionSet().add(connection);
            }

            byte[] body = bodydata.encode();
            response.setBody(body);
            response.setCode(ResponseCode.SUCCESS);
            response.setRemark(null);
            return response;
        }

        response.setCode(ResponseCode.SYSTEM_ERROR);
        response.setRemark("the producer group[" + requestHeader.getProducerGroup() + "] not exist");
        return response;
    }


    private RemotingCommand getConsumerConnectionList(ChannelHandlerContext ctx, RemotingCommand request)
            throws RemotingCommandException {
        final RemotingCommand response = RemotingCommand.createResponseCommand(null);
        final GetConsumerConnectionListRequestHeader requestHeader =
                (GetConsumerConnectionListRequestHeader) request
                    .decodeCommandCustomHeader(GetConsumerConnectionListRequestHeader.class);

        ConsumerGroupInfo consumerGroupInfo =
                this.brokerController.getConsumerManager().getConsumerGroupInfo(
                    requestHeader.getConsumerGroup());
        if (consumerGroupInfo != null) {
            ConsumerConnection bodydata = new ConsumerConnection();
            bodydata.setConsumeFromWhere(consumerGroupInfo.getConsumeFromWhere());
            bodydata.setConsumeType(consumerGroupInfo.getConsumeType());
            bodydata.setMessageModel(consumerGroupInfo.getMessageModel());
            bodydata.getSubscriptionTable().putAll(consumerGroupInfo.getSubscriptionTable());

            Iterator<Map.Entry<Channel, ClientChannelInfo>> it =
                    consumerGroupInfo.getChannelInfoTable().entrySet().iterator();
            while (it.hasNext()) {
                ClientChannelInfo info = it.next().getValue();
                Connection connection = new Connection();
                connection.setClientId(info.getClientId());
                connection.setLanguage(info.getLanguage());
                connection.setVersion(info.getVersion());
                connection.setClientAddr(RemotingHelper.parseChannelRemoteAddr(info.getChannel()));

                bodydata.getConnectionSet().add(connection);
            }

            byte[] body = bodydata.encode();
            response.setBody(body);
            response.setCode(ResponseCode.SUCCESS);
            response.setRemark(null);

            return response;
        }

        response.setCode(ResponseCode.CONSUMER_NOT_ONLINE);
        response.setRemark("the consumer group[" + requestHeader.getConsumerGroup() + "] not online");
        return response;
    }


    private RemotingCommand getTopicStatsInfo(ChannelHandlerContext ctx, RemotingCommand request)
            throws RemotingCommandException {
        final RemotingCommand response = RemotingCommand.createResponseCommand(null);
        final GetTopicStatsInfoRequestHeader requestHeader =
                (GetTopicStatsInfoRequestHeader) request
                    .decodeCommandCustomHeader(GetTopicStatsInfoRequestHeader.class);

        final String topic = requestHeader.getTopic();
        TopicConfig topicConfig = this.brokerController.getTopicConfigManager().selectTopicConfig(topic);
        if (null == topicConfig) {
            response.setCode(ResponseCode.TOPIC_NOT_EXIST);
            response.setRemark("topic[" + topic + "] not exist");
            return response;
        }

        TopicStatsTable topicStatsTable = new TopicStatsTable();
        for (int i = 0; i < topicConfig.getWriteQueueNums(); i++) {
            MessageQueue mq = new MessageQueue();
            mq.setTopic(topic);
            mq.setBrokerName(this.brokerController.getBrokerConfig().getBrokerName());
            mq.setQueueId(i);

            TopicOffset topicOffset = new TopicOffset();
            long min = this.brokerController.getMessageStore().getMinOffsetInQuque(topic, i);
            if (min < 0)
                min = 0;

            long max = this.brokerController.getMessageStore().getMaxOffsetInQuque(topic, i);
            if (max < 0)
                max = 0;

            long timestamp = 0;
            if (max > 0) {
                timestamp =
                        this.brokerController.getMessageStore().getMessageStoreTimeStamp(topic, i, (max - 1));
            }

            topicOffset.setMinOffset(min);
            topicOffset.setMaxOffset(max);
            topicOffset.setLastUpdateTimestamp(timestamp);

            topicStatsTable.getOffsetTable().put(mq, topicOffset);
        }

        byte[] body = topicStatsTable.encode();
        response.setBody(body);
        response.setCode(ResponseCode.SUCCESS);
        response.setRemark(null);
        return response;
    }


    private RemotingCommand updateAndCreateSubscriptionGroup(ChannelHandlerContext ctx,
            RemotingCommand request) throws RemotingCommandException {
        final RemotingCommand response = RemotingCommand.createResponseCommand(null);

        log.info("updateAndCreateSubscriptionGroup called by {}",
            RemotingHelper.parseChannelRemoteAddr(ctx.channel()));

        SubscriptionGroupConfig config =
                RemotingSerializable.decode(request.getBody(), SubscriptionGroupConfig.class);
        if (config != null) {
            this.brokerController.getSubscriptionGroupManager().updateSubscriptionGroupConfig(config);
        }

        response.setCode(ResponseCode.SUCCESS);
        response.setRemark(null);
        return response;
    }


    private RemotingCommand getAllSubscriptionGroup(ChannelHandlerContext ctx, RemotingCommand request)
            throws RemotingCommandException {
        final RemotingCommand response = RemotingCommand.createResponseCommand(null);
        String content = this.brokerController.getSubscriptionGroupManager().encode();
        if (content != null && content.length() > 0) {
            try {
                response.setBody(content.getBytes(MixAll.DEFAULT_CHARSET));
            }
            catch (UnsupportedEncodingException e) {
                log.error("", e);

                response.setCode(ResponseCode.SYSTEM_ERROR);
                response.setRemark("UnsupportedEncodingException " + e);
                return response;
            }
        }
        else {
            log.error("No subscription group in this broker, client: " + ctx.channel().remoteAddress());
            response.setCode(ResponseCode.SYSTEM_ERROR);
            response.setRemark("No subscription group in this broker");
            return response;
        }

        response.setCode(ResponseCode.SUCCESS);
        response.setRemark(null);

        return response;
    }


    private RemotingCommand lockBatchMQ(ChannelHandlerContext ctx, RemotingCommand request)
            throws RemotingCommandException {
        final RemotingCommand response = RemotingCommand.createResponseCommand(null);
        LockBatchRequestBody requestBody =
                LockBatchRequestBody.decode(request.getBody(), LockBatchRequestBody.class);

        Set<MessageQueue> lockOKMQSet = this.brokerController.getRebalanceLockManager().tryLockBatch(//
            requestBody.getConsumerGroup(),//
            requestBody.getMqSet(),//
            requestBody.getClientId());

        LockBatchResponseBody responseBody = new LockBatchResponseBody();
        responseBody.setLockOKMQSet(lockOKMQSet);

        response.setBody(responseBody.encode());
        response.setCode(ResponseCode.SUCCESS);
        response.setRemark(null);
        return response;
    }


    private RemotingCommand unlockBatchMQ(ChannelHandlerContext ctx, RemotingCommand request)
            throws RemotingCommandException {
        final RemotingCommand response = RemotingCommand.createResponseCommand(null);
        UnlockBatchRequestBody requestBody =
                UnlockBatchRequestBody.decode(request.getBody(), UnlockBatchRequestBody.class);

        this.brokerController.getRebalanceLockManager().unlockBatch(//
            requestBody.getConsumerGroup(),//
            requestBody.getMqSet(),//
            requestBody.getClientId());

        response.setCode(ResponseCode.SUCCESS);
        response.setRemark(null);
        return response;
    }


    private RemotingCommand updateAndCreateTopic(ChannelHandlerContext ctx, RemotingCommand request)
            throws RemotingCommandException {
        final RemotingCommand response = RemotingCommand.createResponseCommand(null);
        final CreateTopicRequestHeader requestHeader =
                (CreateTopicRequestHeader) request.decodeCommandCustomHeader(CreateTopicRequestHeader.class);
        log.info("updateAndCreateTopic called by {}", RemotingHelper.parseChannelRemoteAddr(ctx.channel()));

        // Topic名字是否与保留字段冲突
        if (requestHeader.getTopic().equals(this.brokerController.getBrokerConfig().getBrokerClusterName())) {
            String errorMsg =
                    "the topic[" + requestHeader.getTopic() + "] is conflict with system reserved words.";
            log.warn(errorMsg);
            response.setCode(ResponseCode.SYSTEM_ERROR);
            response.setRemark(errorMsg);
            return response;
        }

        TopicConfig topicConfig = new TopicConfig(requestHeader.getTopic());
        topicConfig.setReadQueueNums(requestHeader.getReadQueueNums());
        topicConfig.setWriteQueueNums(requestHeader.getWriteQueueNums());
        topicConfig.setTopicFilterType(requestHeader.getTopicFilterTypeEnum());
        topicConfig.setPerm(requestHeader.getPerm());
        topicConfig.setTopicSysFlag(requestHeader.getTopicSysFlag() == null ? 0 : requestHeader
            .getTopicSysFlag());

        this.brokerController.getTopicConfigManager().updateTopicConfig(topicConfig);

        this.brokerController.registerBrokerAll(false, true);

        response.setCode(ResponseCode.SUCCESS);
        response.setRemark(null);
        return response;
    }


    private RemotingCommand deleteTopic(ChannelHandlerContext ctx, RemotingCommand request)
            throws RemotingCommandException {
        final RemotingCommand response = RemotingCommand.createResponseCommand(null);
        DeleteTopicRequestHeader requestHeader =
                (DeleteTopicRequestHeader) request.decodeCommandCustomHeader(DeleteTopicRequestHeader.class);

        log.info("deleteTopic called by {}", RemotingHelper.parseChannelRemoteAddr(ctx.channel()));

        this.brokerController.getTopicConfigManager().deleteTopicConfig(requestHeader.getTopic());
        this.brokerController.getMessageStore().cleanUnusedTopic(
            this.brokerController.getTopicConfigManager().getTopicConfigTable().keySet());

        response.setCode(ResponseCode.SUCCESS);
        response.setRemark(null);
        return response;
    }


    private RemotingCommand getAllTopicConfig(ChannelHandlerContext ctx, RemotingCommand request) {
        final RemotingCommand response =
                RemotingCommand.createResponseCommand(GetAllTopicConfigResponseHeader.class);
        // final GetAllTopicConfigResponseHeader responseHeader =
        // (GetAllTopicConfigResponseHeader) response.readCustomHeader();

        String content = this.brokerController.getTopicConfigManager().encode();
        if (content != null && content.length() > 0) {
            try {
                response.setBody(content.getBytes(MixAll.DEFAULT_CHARSET));
            }
            catch (UnsupportedEncodingException e) {
                log.error("", e);

                response.setCode(ResponseCode.SYSTEM_ERROR);
                response.setRemark("UnsupportedEncodingException " + e);
                return response;
            }
        }
        else {
            log.error("No topic in this broker, client: " + ctx.channel().remoteAddress());
            response.setCode(ResponseCode.SYSTEM_ERROR);
            response.setRemark("No topic in this broker");
            return response;
        }

        response.setCode(ResponseCode.SUCCESS);
        response.setRemark(null);

        return response;
    }


    private RemotingCommand updateBrokerConfig(ChannelHandlerContext ctx, RemotingCommand request) {
        final RemotingCommand response = RemotingCommand.createResponseCommand(null);

        log.info("updateBrokerConfig called by {}", RemotingHelper.parseChannelRemoteAddr(ctx.channel()));

        byte[] body = request.getBody();
        if (body != null) {
            try {
                String bodyStr = new String(body, MixAll.DEFAULT_CHARSET);
                Properties properties = MixAll.string2Properties(bodyStr);
                if (properties != null) {
                    log.info("updateBrokerConfig, new config: " + properties + " client: "
                            + ctx.channel().remoteAddress());
                    this.brokerController.updateAllConfig(properties);
                }
                else {
                    log.error("string2Properties error");
                    response.setCode(ResponseCode.SYSTEM_ERROR);
                    response.setRemark("string2Properties error");
                    return response;
                }
            }
            catch (UnsupportedEncodingException e) {
                log.error("", e);
                response.setCode(ResponseCode.SYSTEM_ERROR);
                response.setRemark("UnsupportedEncodingException " + e);
                return response;
            }
        }

        response.setCode(ResponseCode.SUCCESS);
        response.setRemark(null);
        return response;
    }


    private RemotingCommand getBrokerConfig(ChannelHandlerContext ctx, RemotingCommand request) {

        final RemotingCommand response =
                RemotingCommand.createResponseCommand(GetBrokerConfigResponseHeader.class);
        final GetBrokerConfigResponseHeader responseHeader =
                (GetBrokerConfigResponseHeader) response.readCustomHeader();

        String content = this.brokerController.encodeAllConfig();
        if (content != null && content.length() > 0) {
            try {
                response.setBody(content.getBytes(MixAll.DEFAULT_CHARSET));
            }
            catch (UnsupportedEncodingException e) {
                log.error("", e);

                response.setCode(ResponseCode.SYSTEM_ERROR);
                response.setRemark("UnsupportedEncodingException " + e);
                return response;
            }
        }

        responseHeader.setVersion(this.brokerController.getConfigDataVersion());

        response.setCode(ResponseCode.SUCCESS);
        response.setRemark(null);
        return response;
    }


    private RemotingCommand searchOffsetByTimestamp(ChannelHandlerContext ctx, RemotingCommand request)
            throws RemotingCommandException {
        final RemotingCommand response =
                RemotingCommand.createResponseCommand(SearchOffsetResponseHeader.class);
        final SearchOffsetResponseHeader responseHeader =
                (SearchOffsetResponseHeader) response.readCustomHeader();
        final SearchOffsetRequestHeader requestHeader =
                (SearchOffsetRequestHeader) request
                    .decodeCommandCustomHeader(SearchOffsetRequestHeader.class);

        long offset =
                this.brokerController.getMessageStore().getOffsetInQueueByTime(requestHeader.getTopic(),
                    requestHeader.getQueueId(), requestHeader.getTimestamp());

        responseHeader.setOffset(offset);

        response.setCode(ResponseCode.SUCCESS);
        response.setRemark(null);
        return response;
    }


    private RemotingCommand getMaxOffset(ChannelHandlerContext ctx, RemotingCommand request)
            throws RemotingCommandException {
        final RemotingCommand response =
                RemotingCommand.createResponseCommand(GetMaxOffsetResponseHeader.class);
        final GetMaxOffsetResponseHeader responseHeader =
                (GetMaxOffsetResponseHeader) response.readCustomHeader();
        final GetMaxOffsetRequestHeader requestHeader =
                (GetMaxOffsetRequestHeader) request
                    .decodeCommandCustomHeader(GetMaxOffsetRequestHeader.class);

        long offset =
                this.brokerController.getMessageStore().getMaxOffsetInQuque(requestHeader.getTopic(),
                    requestHeader.getQueueId());

        responseHeader.setOffset(offset);

        response.setCode(ResponseCode.SUCCESS);
        response.setRemark(null);
        return response;
    }


    private RemotingCommand getMinOffset(ChannelHandlerContext ctx, RemotingCommand request)
            throws RemotingCommandException {
        final RemotingCommand response =
                RemotingCommand.createResponseCommand(GetMinOffsetResponseHeader.class);
        final GetMinOffsetResponseHeader responseHeader =
                (GetMinOffsetResponseHeader) response.readCustomHeader();
        final GetMinOffsetRequestHeader requestHeader =
                (GetMinOffsetRequestHeader) request
                    .decodeCommandCustomHeader(GetMinOffsetRequestHeader.class);

        long offset =
                this.brokerController.getMessageStore().getMinOffsetInQuque(requestHeader.getTopic(),
                    requestHeader.getQueueId());

        responseHeader.setOffset(offset);
        response.setCode(ResponseCode.SUCCESS);
        response.setRemark(null);
        return response;
    }


    private RemotingCommand getEarliestMsgStoretime(ChannelHandlerContext ctx, RemotingCommand request)
            throws RemotingCommandException {
        final RemotingCommand response =
                RemotingCommand.createResponseCommand(GetEarliestMsgStoretimeResponseHeader.class);
        final GetEarliestMsgStoretimeResponseHeader responseHeader =
                (GetEarliestMsgStoretimeResponseHeader) response.readCustomHeader();
        final GetEarliestMsgStoretimeRequestHeader requestHeader =
                (GetEarliestMsgStoretimeRequestHeader) request
                    .decodeCommandCustomHeader(GetEarliestMsgStoretimeRequestHeader.class);

        long timestamp =
                this.brokerController.getMessageStore().getEarliestMessageTime(requestHeader.getTopic(),
                    requestHeader.getQueueId());

        responseHeader.setTimestamp(timestamp);
        response.setCode(ResponseCode.SUCCESS);
        response.setRemark(null);
        return response;
    }


    private HashMap<String, String> prepareRuntimeInfo() {
        HashMap<String, String> runtimeInfo = this.brokerController.getMessageStore().getRuntimeInfo();
        runtimeInfo.put("brokerVersionDesc", MQVersion.getVersionDesc(MQVersion.CurrentVersion));
        runtimeInfo.put("brokerVersion", String.valueOf(MQVersion.CurrentVersion));

        runtimeInfo.put("msgPutTotalYesterdayMorning",
            String.valueOf(this.brokerController.getBrokerStats().getMsgPutTotalYesterdayMorning()));
        runtimeInfo.put("msgPutTotalTodayMorning",
            String.valueOf(this.brokerController.getBrokerStats().getMsgPutTotalTodayMorning()));
        runtimeInfo.put("msgPutTotalTodayNow",
            String.valueOf(this.brokerController.getBrokerStats().getMsgPutTotalTodayNow()));

        runtimeInfo.put("msgGetTotalYesterdayMorning",
            String.valueOf(this.brokerController.getBrokerStats().getMsgGetTotalYesterdayMorning()));
        runtimeInfo.put("msgGetTotalTodayMorning",
            String.valueOf(this.brokerController.getBrokerStats().getMsgGetTotalTodayMorning()));
        runtimeInfo.put("msgGetTotalTodayNow",
            String.valueOf(this.brokerController.getBrokerStats().getMsgGetTotalTodayNow()));

        runtimeInfo.put("sendThreadPoolQueueSize",
            String.valueOf(this.brokerController.getSendThreadPoolQueue().size()));

        runtimeInfo.put("sendThreadPoolQueueCapacity",
            String.valueOf(this.brokerController.getBrokerConfig().getSendThreadPoolQueueCapacity()));

        runtimeInfo.put("dispatchBehindBytes",
            String.valueOf(this.brokerController.getMessageStore().dispatchBehindBytes()));
        return runtimeInfo;
    }


    private RemotingCommand getBrokerRuntimeInfo(ChannelHandlerContext ctx, RemotingCommand request) {
        final RemotingCommand response = RemotingCommand.createResponseCommand(null);

        HashMap<String, String> runtimeInfo = this.prepareRuntimeInfo();
        KVTable kvTable = new KVTable();
        kvTable.setTable(runtimeInfo);

        byte[] body = kvTable.encode();
        response.setBody(body);
        response.setCode(ResponseCode.SUCCESS);
        response.setRemark(null);
        return response;
    }


    private RemotingCommand getAllConsumerOffset(ChannelHandlerContext ctx, RemotingCommand request) {
        final RemotingCommand response = RemotingCommand.createResponseCommand(null);

        String content = this.brokerController.getConsumerOffsetManager().encode();
        if (content != null && content.length() > 0) {
            try {
                response.setBody(content.getBytes(MixAll.DEFAULT_CHARSET));
            }
            catch (UnsupportedEncodingException e) {
                log.error("get all consumer offset from master error.", e);

                response.setCode(ResponseCode.SYSTEM_ERROR);
                response.setRemark("UnsupportedEncodingException " + e);
                return response;
            }
        }
        else {
            log.error("No consumer offset in this broker, client: " + ctx.channel().remoteAddress());
            response.setCode(ResponseCode.SYSTEM_ERROR);
            response.setRemark("No consumer offset in this broker");
            return response;
        }

        response.setCode(ResponseCode.SUCCESS);
        response.setRemark(null);

        return response;
    }


    private RemotingCommand getAllDelayOffset(ChannelHandlerContext ctx, RemotingCommand request) {
        final RemotingCommand response = RemotingCommand.createResponseCommand(null);

        String content =
                ((DefaultMessageStore) this.brokerController.getMessageStore()).getScheduleMessageService()
                    .encode();
        if (content != null && content.length() > 0) {
            try {
                response.setBody(content.getBytes(MixAll.DEFAULT_CHARSET));
            }
            catch (UnsupportedEncodingException e) {
                log.error("get all delay offset from master error.", e);

                response.setCode(ResponseCode.SYSTEM_ERROR);
                response.setRemark("UnsupportedEncodingException " + e);
                return response;
            }
        }
        else {
            log.error("No delay offset in this broker, client: " + ctx.channel().remoteAddress());
            response.setCode(ResponseCode.SYSTEM_ERROR);
            response.setRemark("No delay offset in this broker");
            return response;
        }

        response.setCode(ResponseCode.SUCCESS);
        response.setRemark(null);

        return response;
    }


    private RemotingCommand deleteSubscriptionGroup(ChannelHandlerContext ctx, RemotingCommand request)
            throws RemotingCommandException {
        final RemotingCommand response = RemotingCommand.createResponseCommand(null);
        DeleteSubscriptionGroupRequestHeader requestHeader =
                (DeleteSubscriptionGroupRequestHeader) request
                    .decodeCommandCustomHeader(DeleteSubscriptionGroupRequestHeader.class);

        log.info("deleteSubscriptionGroup called by {}", RemotingHelper.parseChannelRemoteAddr(ctx.channel()));

        this.brokerController.getSubscriptionGroupManager().deleteSubscriptionGroupConfig(
            requestHeader.getGroupName());

        response.setCode(ResponseCode.SUCCESS);
        response.setRemark(null);
        return response;
    }


    public RemotingCommand resetOffset(ChannelHandlerContext ctx, RemotingCommand request)
            throws RemotingCommandException {
        final ResetOffsetRequestHeader requestHeader =
                (ResetOffsetRequestHeader) request.decodeCommandCustomHeader(ResetOffsetRequestHeader.class);
        log.info("[reset-offset] reset offset started by {}. topic={}, group={}, timestamp={}, isForce={}",
            new Object[] { RemotingHelper.parseChannelRemoteAddr(ctx.channel()), requestHeader.getTopic(),
                          requestHeader.getGroup(), requestHeader.getTimestamp(), requestHeader.isForce() });
        boolean isC = false;
        LanguageCode language = request.getLanguage();
        switch (language) {
        case CPP:
            isC = true;
            break;
        }
        return this.brokerController.getBroker2Client().resetOffset(requestHeader.getTopic(),
            requestHeader.getGroup(), requestHeader.getTimestamp(), requestHeader.isForce(), isC);
    }


    public RemotingCommand getConsumerStatus(ChannelHandlerContext ctx, RemotingCommand request)
            throws RemotingCommandException {
        final GetConsumerStatusRequestHeader requestHeader =
                (GetConsumerStatusRequestHeader) request
                    .decodeCommandCustomHeader(GetConsumerStatusRequestHeader.class);

        log.info("[get-consumer-status] get consumer status by {}. topic={}, group={}",
            new Object[] { RemotingHelper.parseChannelRemoteAddr(ctx.channel()), requestHeader.getTopic(),
                          requestHeader.getGroup() });

        return this.brokerController.getBroker2Client().getConsumeStatus(requestHeader.getTopic(),
            requestHeader.getGroup(), requestHeader.getClientAddr());
    }


    private RemotingCommand queryTopicConsumeByWho(ChannelHandlerContext ctx, RemotingCommand request)
            throws RemotingCommandException {
        final RemotingCommand response = RemotingCommand.createResponseCommand(null);
        QueryTopicConsumeByWhoRequestHeader requestHeader =
                (QueryTopicConsumeByWhoRequestHeader) request
                    .decodeCommandCustomHeader(QueryTopicConsumeByWhoRequestHeader.class);

        // 从订阅关系查询topic被谁消费，只查询在线
        HashSet<String> groups =
                this.brokerController.getConsumerManager().queryTopicConsumeByWho(requestHeader.getTopic());
        // 从Offset持久化查询topic被谁消费，离线和在线都会查询
        Set<String> groupInOffset =
                this.brokerController.getConsumerOffsetManager().whichGroupByTopic(requestHeader.getTopic());
        if (groupInOffset != null && !groupInOffset.isEmpty()) {
            groups.addAll(groupInOffset);
        }

        GroupList groupList = new GroupList();
        groupList.setGroupList(groups);
        byte[] body = groupList.encode();

        response.setBody(body);
        response.setCode(ResponseCode.SUCCESS);
        response.setRemark(null);
        return response;
    }


    private RemotingCommand queryConsumeTimeSpan(ChannelHandlerContext ctx, RemotingCommand request)
            throws RemotingCommandException {
        final RemotingCommand response = RemotingCommand.createResponseCommand(null);
        QueryConsumeTimeSpanRequestHeader requestHeader =
                (QueryConsumeTimeSpanRequestHeader) request
                    .decodeCommandCustomHeader(QueryConsumeTimeSpanRequestHeader.class);

        final String topic = requestHeader.getTopic();
        TopicConfig topicConfig = this.brokerController.getTopicConfigManager().selectTopicConfig(topic);
        if (null == topicConfig) {
            response.setCode(ResponseCode.TOPIC_NOT_EXIST);
            response.setRemark("topic[" + topic + "] not exist");
            return response;
        }

        List<QueueTimeSpan> timeSpanSet = new ArrayList<QueueTimeSpan>();
        for (int i = 0; i < topicConfig.getWriteQueueNums(); i++) {
            QueueTimeSpan timeSpan = new QueueTimeSpan();
            MessageQueue mq = new MessageQueue();
            mq.setTopic(topic);
            mq.setBrokerName(this.brokerController.getBrokerConfig().getBrokerName());
            mq.setQueueId(i);
            timeSpan.setMessageQueue(mq);

            long minTime = this.brokerController.getMessageStore().getEarliestMessageTime(topic, i);
            timeSpan.setMinTimeStamp(minTime);

            long max = this.brokerController.getMessageStore().getMaxOffsetInQuque(topic, i);
            long maxTime =
                    this.brokerController.getMessageStore().getMessageStoreTimeStamp(topic, i, (max - 1));
            timeSpan.setMaxTimeStamp(maxTime);

            long consumeTime;
            long consumerOffset = this.brokerController.getConsumerOffsetManager().queryOffset(//
                requestHeader.getGroup(), topic, i);
            if (consumerOffset > 0) {
                consumeTime =
                        this.brokerController.getMessageStore().getMessageStoreTimeStamp(topic, i,
                            consumerOffset - 1);
            }
            else {
                consumeTime = minTime;
            }
            timeSpan.setConsumeTimeStamp(consumeTime);
            timeSpanSet.add(timeSpan);
        }

        QueryConsumeTimeSpanBody queryConsumeTimeSpanBody = new QueryConsumeTimeSpanBody();
        queryConsumeTimeSpanBody.setConsumeTimeSpanSet(timeSpanSet);
        response.setBody(queryConsumeTimeSpanBody.encode());
        response.setCode(ResponseCode.SUCCESS);
        response.setRemark(null);
        return response;
    }


    private RemotingCommand getSystemTopicListFromBroker(ChannelHandlerContext ctx, RemotingCommand request)
            throws RemotingCommandException {
        final RemotingCommand response = RemotingCommand.createResponseCommand(null);

        Set<String> topics = this.brokerController.getTopicConfigManager().getSystemTopic();
        TopicList topicList = new TopicList();
        topicList.setTopicList(topics);
        response.setBody(topicList.encode());
        response.setCode(ResponseCode.SUCCESS);
        response.setRemark(null);
        return response;
    }


    private RemotingCommand queryCorrectionOffset(ChannelHandlerContext ctx, RemotingCommand request)
            throws RemotingCommandException {
        final RemotingCommand response = RemotingCommand.createResponseCommand(null);
        QueryCorrectionOffsetHeader requestHeader =
                (QueryCorrectionOffsetHeader) request
                    .decodeCommandCustomHeader(QueryCorrectionOffsetHeader.class);

        Map<Integer, Long> correctionOffset =
                this.brokerController.getConsumerOffsetManager().queryMinOffsetInAllGroup(
                    requestHeader.getTopic(), requestHeader.getFilterGroups());

        Map<Integer, Long> compareOffset =
                this.brokerController.getConsumerOffsetManager().queryOffset(requestHeader.getTopic(),
                    requestHeader.getCompareGroup());

        if (compareOffset != null && !compareOffset.isEmpty()) {
            for (Integer queueId : compareOffset.keySet()) {
                correctionOffset.put(queueId,
                    correctionOffset.get(queueId) > compareOffset.get(queueId) ? Long.MAX_VALUE
                            : correctionOffset.get(queueId));
            }
        }

        QueryCorrectionOffsetBody body = new QueryCorrectionOffsetBody();
        body.setCorrectionOffsets(correctionOffset);
        response.setBody(body.encode());
        response.setCode(ResponseCode.SUCCESS);
        response.setRemark(null);
        return response;
    }


    private RemotingCommand cloneGroupOffset(ChannelHandlerContext ctx, RemotingCommand request)
            throws RemotingCommandException {
        final RemotingCommand response = RemotingCommand.createResponseCommand(null);
        CloneGroupOffsetRequestHeader requestHeader =
                (CloneGroupOffsetRequestHeader) request
                    .decodeCommandCustomHeader(CloneGroupOffsetRequestHeader.class);

        Set<String> topics;
        if (UtilAll.isBlank(requestHeader.getTopic())) {
            topics =
                    this.brokerController.getConsumerOffsetManager().whichTopicByConsumer(
                        requestHeader.getSrcGroup());
        }
        else {
            topics = new HashSet<String>();
            topics.add(requestHeader.getTopic());
        }

        for (String topic : topics) {
            TopicConfig topicConfig = this.brokerController.getTopicConfigManager().selectTopicConfig(topic);
            if (null == topicConfig) {
                log.warn("[cloneGroupOffset], topic config not exist, {}", topic);
                continue;
            }

            /**
             * Consumer不在线的时候，也允许查询消费进度
             */
            if (!requestHeader.isOffline()) {
                // 如果Consumer在线，而且这个topic没有被订阅，那么就跳过
                SubscriptionData findSubscriptionData =
                        this.brokerController.getConsumerManager().findSubscriptionData(
                            requestHeader.getSrcGroup(), topic);
                if (this.brokerController.getConsumerManager().findSubscriptionDataCount(
                    requestHeader.getSrcGroup()) > 0
                        && findSubscriptionData == null) {
                    log.warn("[cloneGroupOffset], the consumer group[{}], topic[{}] not exist",
                        requestHeader.getSrcGroup(), topic);
                    continue;
                }
            }

            this.brokerController.getConsumerOffsetManager().cloneOffset(requestHeader.getSrcGroup(),
                requestHeader.getDestGroup(), requestHeader.getTopic());
        }

        response.setCode(ResponseCode.SUCCESS);
        response.setRemark(null);
        return response;
    }
}<|MERGE_RESOLUTION|>--- conflicted
+++ resolved
@@ -77,8 +77,7 @@
 
 
     @Override
-    public RemotingCommand processRequest(ChannelHandlerContext ctx, RemotingCommand request)
-            throws RemotingCommandException {
+    public RemotingCommand processRequest(ChannelHandlerContext ctx, RemotingCommand request) throws RemotingCommandException {
         switch (request.getCode()) {
         // 更新创建Topic
         case RequestCode.UPDATE_AND_CREATE_TOPIC:
@@ -196,21 +195,16 @@
     }
 
 
-    private RemotingCommand ViewBrokerStatsData(ChannelHandlerContext ctx, RemotingCommand request)
-            throws RemotingCommandException {
+    private RemotingCommand ViewBrokerStatsData(ChannelHandlerContext ctx, RemotingCommand request) throws RemotingCommandException {
         final ViewBrokerStatsDataRequestHeader requestHeader =
-                (ViewBrokerStatsDataRequestHeader) request
-                    .decodeCommandCustomHeader(ViewBrokerStatsDataRequestHeader.class);
+                (ViewBrokerStatsDataRequestHeader) request.decodeCommandCustomHeader(ViewBrokerStatsDataRequestHeader.class);
         final RemotingCommand response = RemotingCommand.createResponseCommand(null);
         DefaultMessageStore messageStore = (DefaultMessageStore) this.brokerController.getMessageStore();
 
-        StatsItem statsItem =
-                messageStore.getBrokerStatsManager().getStatsItem(requestHeader.getStatsName(),
-                    requestHeader.getStatsKey());
+        StatsItem statsItem = messageStore.getBrokerStatsManager().getStatsItem(requestHeader.getStatsName(), requestHeader.getStatsKey());
         if (null == statsItem) {
             response.setCode(ResponseCode.SYSTEM_ERROR);
-            response.setRemark(String.format("The stats <%s> <%s> not exist", requestHeader.getStatsName(),
-                requestHeader.getStatsKey()));
+            response.setRemark(String.format("The stats <%s> <%s> not exist", requestHeader.getStatsName(), requestHeader.getStatsKey()));
             return response;
         }
 
@@ -258,8 +252,7 @@
             final String consumerGroup,//
             final String clientId) throws RemotingCommandException {
         final RemotingCommand response = RemotingCommand.createResponseCommand(null);
-        ClientChannelInfo clientChannelInfo =
-                this.brokerController.getConsumerManager().findChannel(consumerGroup, clientId);
+        ClientChannelInfo clientChannelInfo = this.brokerController.getConsumerManager().findChannel(consumerGroup, clientId);
 
         if (null == clientChannelInfo) {
             response.setCode(ResponseCode.SYSTEM_ERROR);
@@ -269,8 +262,7 @@
 
         if (clientChannelInfo.getVersion() < MQVersion.Version.V3_1_8_SNAPSHOT.ordinal()) {
             response.setCode(ResponseCode.SYSTEM_ERROR);
-            response.setRemark(String.format(
-                "The Consumer <%s> Version <%s> too low to finish, please upgrade it to V3_1_8_SNAPSHOT", //
+            response.setRemark(String.format("The Consumer <%s> Version <%s> too low to finish, please upgrade it to V3_1_8_SNAPSHOT", //
                 clientId,//
                 MQVersion.getVersionDesc(clientChannelInfo.getVersion())));
             return response;
@@ -282,8 +274,7 @@
             newRequest.setBody(request.getBody());
 
             RemotingCommand consumerResponse =
-                    this.brokerController.getBroker2Client().callClient(clientChannelInfo.getChannel(),
-                        newRequest);
+                    this.brokerController.getBroker2Client().callClient(clientChannelInfo.getChannel(), newRequest);
             return consumerResponse;
         }
         catch (RemotingTimeoutException e) {
@@ -294,15 +285,14 @@
         }
         catch (Exception e) {
             response.setCode(ResponseCode.SYSTEM_ERROR);
-            response.setRemark(String.format("invoke consumer <%s> <%s> Exception: %s", consumerGroup,
-                clientId, RemotingHelper.exceptionSimpleDesc(e)));
-            return response;
-        }
-    }
-
-
-    private RemotingCommand consumeMessageDirectly(ChannelHandlerContext ctx, RemotingCommand request)
-            throws RemotingCommandException {
+            response.setRemark(String.format("invoke consumer <%s> <%s> Exception: %s", consumerGroup, clientId,
+                RemotingHelper.exceptionSimpleDesc(e)));
+            return response;
+        }
+    }
+
+
+    private RemotingCommand consumeMessageDirectly(ChannelHandlerContext ctx, RemotingCommand request) throws RemotingCommandException {
         final ConsumeMessageDirectlyResultRequestHeader requestHeader =
                 (ConsumeMessageDirectlyResultRequestHeader) request
                     .decodeCommandCustomHeader(ConsumeMessageDirectlyResultRequestHeader.class);
@@ -311,8 +301,7 @@
         SelectMapedBufferResult selectMapedBufferResult = null;
         try {
             MessageId messageId = MessageDecoder.decodeMessageId(requestHeader.getMsgId());
-            selectMapedBufferResult =
-                    this.brokerController.getMessageStore().selectOneMessageByOffset(messageId.getOffset());
+            selectMapedBufferResult = this.brokerController.getMessageStore().selectOneMessageByOffset(messageId.getOffset());
 
             byte[] body = new byte[selectMapedBufferResult.getSize()];
             selectMapedBufferResult.getByteBuffer().get(body);
@@ -326,22 +315,20 @@
             }
         }
 
-        return this.callConsumer(RequestCode.CONSUME_MESSAGE_DIRECTLY, request,
-            requestHeader.getConsumerGroup(), requestHeader.getClientId());
+        return this.callConsumer(RequestCode.CONSUME_MESSAGE_DIRECTLY, request, requestHeader.getConsumerGroup(),
+            requestHeader.getClientId());
     }
 
 
     /**
      * 调用Consumer，获取Consumer内存数据结构，为监控以及定位问题
      */
-    private RemotingCommand getConsumerRunningInfo(ChannelHandlerContext ctx, RemotingCommand request)
-            throws RemotingCommandException {
+    private RemotingCommand getConsumerRunningInfo(ChannelHandlerContext ctx, RemotingCommand request) throws RemotingCommandException {
         final GetConsumerRunningInfoRequestHeader requestHeader =
-                (GetConsumerRunningInfoRequestHeader) request
-                    .decodeCommandCustomHeader(GetConsumerRunningInfoRequestHeader.class);
-
-        return this.callConsumer(RequestCode.GET_CONSUMER_RUNNING_INFO, request,
-            requestHeader.getConsumerGroup(), requestHeader.getClientId());
+                (GetConsumerRunningInfoRequestHeader) request.decodeCommandCustomHeader(GetConsumerRunningInfoRequestHeader.class);
+
+        return this.callConsumer(RequestCode.GET_CONSUMER_RUNNING_INFO, request, requestHeader.getConsumerGroup(),
+            requestHeader.getClientId());
     }
 
 
@@ -359,8 +346,7 @@
     public RemotingCommand cleanUnusedTopic() {
         log.warn("invoke cleanUnusedTopic start.");
         final RemotingCommand response = RemotingCommand.createResponseCommand(null);
-        brokerController.getMessageStore().cleanUnusedTopic(
-            brokerController.getTopicConfigManager().getTopicConfigTable().keySet());
+        brokerController.getMessageStore().cleanUnusedTopic(brokerController.getTopicConfigManager().getTopicConfigTable().keySet());
         log.warn("invoke cleanUnusedTopic end.");
         response.setCode(ResponseCode.SUCCESS);
         response.setRemark(null);
@@ -368,18 +354,13 @@
     }
 
 
-    private RemotingCommand registerFilterServer(ChannelHandlerContext ctx, RemotingCommand request)
-            throws RemotingCommandException {
-        final RemotingCommand response =
-                RemotingCommand.createResponseCommand(RegisterFilterServerResponseHeader.class);
-        final RegisterFilterServerResponseHeader responseHeader =
-                (RegisterFilterServerResponseHeader) response.readCustomHeader();
+    private RemotingCommand registerFilterServer(ChannelHandlerContext ctx, RemotingCommand request) throws RemotingCommandException {
+        final RemotingCommand response = RemotingCommand.createResponseCommand(RegisterFilterServerResponseHeader.class);
+        final RegisterFilterServerResponseHeader responseHeader = (RegisterFilterServerResponseHeader) response.readCustomHeader();
         final RegisterFilterServerRequestHeader requestHeader =
-                (RegisterFilterServerRequestHeader) request
-                    .decodeCommandCustomHeader(RegisterFilterServerRequestHeader.class);
-
-        this.brokerController.getFilterServerManager().registerFilterServer(ctx.channel(),
-            requestHeader.getFilterServerAddr());
+                (RegisterFilterServerRequestHeader) request.decodeCommandCustomHeader(RegisterFilterServerRequestHeader.class);
+
+        this.brokerController.getFilterServerManager().registerFilterServer(ctx.channel(), requestHeader.getFilterServerAddr());
 
         responseHeader.setBrokerId(this.brokerController.getBrokerConfig().getBrokerId());
         responseHeader.setBrokerName(this.brokerController.getBrokerConfig().getBrokerName());
@@ -390,20 +371,16 @@
     }
 
 
-    private RemotingCommand getConsumeStats(ChannelHandlerContext ctx, RemotingCommand request)
-            throws RemotingCommandException {
+    private RemotingCommand getConsumeStats(ChannelHandlerContext ctx, RemotingCommand request) throws RemotingCommandException {
         final RemotingCommand response = RemotingCommand.createResponseCommand(null);
         final GetConsumeStatsRequestHeader requestHeader =
-                (GetConsumeStatsRequestHeader) request
-                    .decodeCommandCustomHeader(GetConsumeStatsRequestHeader.class);
+                (GetConsumeStatsRequestHeader) request.decodeCommandCustomHeader(GetConsumeStatsRequestHeader.class);
 
         ConsumeStats consumeStats = new ConsumeStats();
 
         Set<String> topics = new HashSet<String>();
         if (UtilAll.isBlank(requestHeader.getTopic())) {
-            topics =
-                    this.brokerController.getConsumerOffsetManager().whichTopicByConsumer(
-                        requestHeader.getConsumerGroup());
+            topics = this.brokerController.getConsumerOffsetManager().whichTopicByConsumer(requestHeader.getConsumerGroup());
         }
         else {
             topics.add(requestHeader.getTopic());
@@ -421,14 +398,11 @@
              */
             {
                 SubscriptionData findSubscriptionData =
-                        this.brokerController.getConsumerManager().findSubscriptionData(
-                            requestHeader.getConsumerGroup(), topic);
+                        this.brokerController.getConsumerManager().findSubscriptionData(requestHeader.getConsumerGroup(), topic);
                 // 如果Consumer在线，而且这个topic没有被订阅，那么就跳过
                 if (null == findSubscriptionData //
-                        && this.brokerController.getConsumerManager().findSubscriptionDataCount(
-                            requestHeader.getConsumerGroup()) > 0) {
-                    log.warn("consumeStats, the consumer group[{}], topic[{}] not exist",
-                        requestHeader.getConsumerGroup(), topic);
+                        && this.brokerController.getConsumerManager().findSubscriptionDataCount(requestHeader.getConsumerGroup()) > 0) {
+                    log.warn("consumeStats, the consumer group[{}], topic[{}] not exist", requestHeader.getConsumerGroup(), topic);
                     continue;
                 }
             }
@@ -458,9 +432,7 @@
                 // 查询消费者最后一条消息对应的时间戳
                 long timeOffset = consumerOffset - 1;
                 if (timeOffset >= 0) {
-                    long lastTimestamp =
-                            this.brokerController.getMessageStore().getMessageStoreTimeStamp(topic, i,
-                                timeOffset);
+                    long lastTimestamp = this.brokerController.getMessageStore().getMessageStoreTimeStamp(topic, i, timeOffset);
                     if (lastTimestamp > 0) {
                         offsetWrapper.setLastTimestamp(lastTimestamp);
                     }
@@ -469,13 +441,9 @@
                 consumeStats.getOffsetTable().put(mq, offsetWrapper);
             }
 
-<<<<<<< HEAD
-            double consumeTps = this.brokerController.getBrokerStatsManager().tpsGroupGetNums(requestHeader.getConsumerGroup(), topic);
-=======
-            long consumeTps =
-                    (long) this.brokerController.getBrokerStatsManager().tpsGroupGetNums(
+            double consumeTps =
+                    this.brokerController.getBrokerStatsManager().tpsGroupGetNums(
                         requestHeader.getConsumerGroup(), topic);
->>>>>>> a0e3e2f2
 
             consumeTps += consumeStats.getConsumeTps();
             consumeStats.setConsumeTps(consumeTps);
@@ -489,17 +457,14 @@
     }
 
 
-    private RemotingCommand getProducerConnectionList(ChannelHandlerContext ctx, RemotingCommand request)
-            throws RemotingCommandException {
+    private RemotingCommand getProducerConnectionList(ChannelHandlerContext ctx, RemotingCommand request) throws RemotingCommandException {
         final RemotingCommand response = RemotingCommand.createResponseCommand(null);
         final GetProducerConnectionListRequestHeader requestHeader =
-                (GetProducerConnectionListRequestHeader) request
-                    .decodeCommandCustomHeader(GetProducerConnectionListRequestHeader.class);
+                (GetProducerConnectionListRequestHeader) request.decodeCommandCustomHeader(GetProducerConnectionListRequestHeader.class);
 
         ProducerConnection bodydata = new ProducerConnection();
         HashMap<Channel, ClientChannelInfo> channelInfoHashMap =
-                this.brokerController.getProducerManager().getGroupChannelTable()
-                    .get(requestHeader.getProducerGroup());
+                this.brokerController.getProducerManager().getGroupChannelTable().get(requestHeader.getProducerGroup());
         if (channelInfoHashMap != null) {
             Iterator<Map.Entry<Channel, ClientChannelInfo>> it = channelInfoHashMap.entrySet().iterator();
             while (it.hasNext()) {
@@ -526,16 +491,13 @@
     }
 
 
-    private RemotingCommand getConsumerConnectionList(ChannelHandlerContext ctx, RemotingCommand request)
-            throws RemotingCommandException {
+    private RemotingCommand getConsumerConnectionList(ChannelHandlerContext ctx, RemotingCommand request) throws RemotingCommandException {
         final RemotingCommand response = RemotingCommand.createResponseCommand(null);
         final GetConsumerConnectionListRequestHeader requestHeader =
-                (GetConsumerConnectionListRequestHeader) request
-                    .decodeCommandCustomHeader(GetConsumerConnectionListRequestHeader.class);
+                (GetConsumerConnectionListRequestHeader) request.decodeCommandCustomHeader(GetConsumerConnectionListRequestHeader.class);
 
         ConsumerGroupInfo consumerGroupInfo =
-                this.brokerController.getConsumerManager().getConsumerGroupInfo(
-                    requestHeader.getConsumerGroup());
+                this.brokerController.getConsumerManager().getConsumerGroupInfo(requestHeader.getConsumerGroup());
         if (consumerGroupInfo != null) {
             ConsumerConnection bodydata = new ConsumerConnection();
             bodydata.setConsumeFromWhere(consumerGroupInfo.getConsumeFromWhere());
@@ -543,8 +505,7 @@
             bodydata.setMessageModel(consumerGroupInfo.getMessageModel());
             bodydata.getSubscriptionTable().putAll(consumerGroupInfo.getSubscriptionTable());
 
-            Iterator<Map.Entry<Channel, ClientChannelInfo>> it =
-                    consumerGroupInfo.getChannelInfoTable().entrySet().iterator();
+            Iterator<Map.Entry<Channel, ClientChannelInfo>> it = consumerGroupInfo.getChannelInfoTable().entrySet().iterator();
             while (it.hasNext()) {
                 ClientChannelInfo info = it.next().getValue();
                 Connection connection = new Connection();
@@ -570,12 +531,10 @@
     }
 
 
-    private RemotingCommand getTopicStatsInfo(ChannelHandlerContext ctx, RemotingCommand request)
-            throws RemotingCommandException {
+    private RemotingCommand getTopicStatsInfo(ChannelHandlerContext ctx, RemotingCommand request) throws RemotingCommandException {
         final RemotingCommand response = RemotingCommand.createResponseCommand(null);
         final GetTopicStatsInfoRequestHeader requestHeader =
-                (GetTopicStatsInfoRequestHeader) request
-                    .decodeCommandCustomHeader(GetTopicStatsInfoRequestHeader.class);
+                (GetTopicStatsInfoRequestHeader) request.decodeCommandCustomHeader(GetTopicStatsInfoRequestHeader.class);
 
         final String topic = requestHeader.getTopic();
         TopicConfig topicConfig = this.brokerController.getTopicConfigManager().selectTopicConfig(topic);
@@ -603,8 +562,7 @@
 
             long timestamp = 0;
             if (max > 0) {
-                timestamp =
-                        this.brokerController.getMessageStore().getMessageStoreTimeStamp(topic, i, (max - 1));
+                timestamp = this.brokerController.getMessageStore().getMessageStoreTimeStamp(topic, i, (max - 1));
             }
 
             topicOffset.setMinOffset(min);
@@ -622,15 +580,13 @@
     }
 
 
-    private RemotingCommand updateAndCreateSubscriptionGroup(ChannelHandlerContext ctx,
-            RemotingCommand request) throws RemotingCommandException {
-        final RemotingCommand response = RemotingCommand.createResponseCommand(null);
-
-        log.info("updateAndCreateSubscriptionGroup called by {}",
-            RemotingHelper.parseChannelRemoteAddr(ctx.channel()));
-
-        SubscriptionGroupConfig config =
-                RemotingSerializable.decode(request.getBody(), SubscriptionGroupConfig.class);
+    private RemotingCommand updateAndCreateSubscriptionGroup(ChannelHandlerContext ctx, RemotingCommand request)
+            throws RemotingCommandException {
+        final RemotingCommand response = RemotingCommand.createResponseCommand(null);
+
+        log.info("updateAndCreateSubscriptionGroup called by {}", RemotingHelper.parseChannelRemoteAddr(ctx.channel()));
+
+        SubscriptionGroupConfig config = RemotingSerializable.decode(request.getBody(), SubscriptionGroupConfig.class);
         if (config != null) {
             this.brokerController.getSubscriptionGroupManager().updateSubscriptionGroupConfig(config);
         }
@@ -641,8 +597,7 @@
     }
 
 
-    private RemotingCommand getAllSubscriptionGroup(ChannelHandlerContext ctx, RemotingCommand request)
-            throws RemotingCommandException {
+    private RemotingCommand getAllSubscriptionGroup(ChannelHandlerContext ctx, RemotingCommand request) throws RemotingCommandException {
         final RemotingCommand response = RemotingCommand.createResponseCommand(null);
         String content = this.brokerController.getSubscriptionGroupManager().encode();
         if (content != null && content.length() > 0) {
@@ -671,11 +626,9 @@
     }
 
 
-    private RemotingCommand lockBatchMQ(ChannelHandlerContext ctx, RemotingCommand request)
-            throws RemotingCommandException {
-        final RemotingCommand response = RemotingCommand.createResponseCommand(null);
-        LockBatchRequestBody requestBody =
-                LockBatchRequestBody.decode(request.getBody(), LockBatchRequestBody.class);
+    private RemotingCommand lockBatchMQ(ChannelHandlerContext ctx, RemotingCommand request) throws RemotingCommandException {
+        final RemotingCommand response = RemotingCommand.createResponseCommand(null);
+        LockBatchRequestBody requestBody = LockBatchRequestBody.decode(request.getBody(), LockBatchRequestBody.class);
 
         Set<MessageQueue> lockOKMQSet = this.brokerController.getRebalanceLockManager().tryLockBatch(//
             requestBody.getConsumerGroup(),//
@@ -692,11 +645,9 @@
     }
 
 
-    private RemotingCommand unlockBatchMQ(ChannelHandlerContext ctx, RemotingCommand request)
-            throws RemotingCommandException {
-        final RemotingCommand response = RemotingCommand.createResponseCommand(null);
-        UnlockBatchRequestBody requestBody =
-                UnlockBatchRequestBody.decode(request.getBody(), UnlockBatchRequestBody.class);
+    private RemotingCommand unlockBatchMQ(ChannelHandlerContext ctx, RemotingCommand request) throws RemotingCommandException {
+        final RemotingCommand response = RemotingCommand.createResponseCommand(null);
+        UnlockBatchRequestBody requestBody = UnlockBatchRequestBody.decode(request.getBody(), UnlockBatchRequestBody.class);
 
         this.brokerController.getRebalanceLockManager().unlockBatch(//
             requestBody.getConsumerGroup(),//
@@ -709,8 +660,7 @@
     }
 
 
-    private RemotingCommand updateAndCreateTopic(ChannelHandlerContext ctx, RemotingCommand request)
-            throws RemotingCommandException {
+    private RemotingCommand updateAndCreateTopic(ChannelHandlerContext ctx, RemotingCommand request) throws RemotingCommandException {
         final RemotingCommand response = RemotingCommand.createResponseCommand(null);
         final CreateTopicRequestHeader requestHeader =
                 (CreateTopicRequestHeader) request.decodeCommandCustomHeader(CreateTopicRequestHeader.class);
@@ -718,8 +668,7 @@
 
         // Topic名字是否与保留字段冲突
         if (requestHeader.getTopic().equals(this.brokerController.getBrokerConfig().getBrokerClusterName())) {
-            String errorMsg =
-                    "the topic[" + requestHeader.getTopic() + "] is conflict with system reserved words.";
+            String errorMsg = "the topic[" + requestHeader.getTopic() + "] is conflict with system reserved words.";
             log.warn(errorMsg);
             response.setCode(ResponseCode.SYSTEM_ERROR);
             response.setRemark(errorMsg);
@@ -731,8 +680,7 @@
         topicConfig.setWriteQueueNums(requestHeader.getWriteQueueNums());
         topicConfig.setTopicFilterType(requestHeader.getTopicFilterTypeEnum());
         topicConfig.setPerm(requestHeader.getPerm());
-        topicConfig.setTopicSysFlag(requestHeader.getTopicSysFlag() == null ? 0 : requestHeader
-            .getTopicSysFlag());
+        topicConfig.setTopicSysFlag(requestHeader.getTopicSysFlag() == null ? 0 : requestHeader.getTopicSysFlag());
 
         this.brokerController.getTopicConfigManager().updateTopicConfig(topicConfig);
 
@@ -744,8 +692,7 @@
     }
 
 
-    private RemotingCommand deleteTopic(ChannelHandlerContext ctx, RemotingCommand request)
-            throws RemotingCommandException {
+    private RemotingCommand deleteTopic(ChannelHandlerContext ctx, RemotingCommand request) throws RemotingCommandException {
         final RemotingCommand response = RemotingCommand.createResponseCommand(null);
         DeleteTopicRequestHeader requestHeader =
                 (DeleteTopicRequestHeader) request.decodeCommandCustomHeader(DeleteTopicRequestHeader.class);
@@ -763,8 +710,7 @@
 
 
     private RemotingCommand getAllTopicConfig(ChannelHandlerContext ctx, RemotingCommand request) {
-        final RemotingCommand response =
-                RemotingCommand.createResponseCommand(GetAllTopicConfigResponseHeader.class);
+        final RemotingCommand response = RemotingCommand.createResponseCommand(GetAllTopicConfigResponseHeader.class);
         // final GetAllTopicConfigResponseHeader responseHeader =
         // (GetAllTopicConfigResponseHeader) response.readCustomHeader();
 
@@ -806,8 +752,7 @@
                 String bodyStr = new String(body, MixAll.DEFAULT_CHARSET);
                 Properties properties = MixAll.string2Properties(bodyStr);
                 if (properties != null) {
-                    log.info("updateBrokerConfig, new config: " + properties + " client: "
-                            + ctx.channel().remoteAddress());
+                    log.info("updateBrokerConfig, new config: " + properties + " client: " + ctx.channel().remoteAddress());
                     this.brokerController.updateAllConfig(properties);
                 }
                 else {
@@ -833,10 +778,8 @@
 
     private RemotingCommand getBrokerConfig(ChannelHandlerContext ctx, RemotingCommand request) {
 
-        final RemotingCommand response =
-                RemotingCommand.createResponseCommand(GetBrokerConfigResponseHeader.class);
-        final GetBrokerConfigResponseHeader responseHeader =
-                (GetBrokerConfigResponseHeader) response.readCustomHeader();
+        final RemotingCommand response = RemotingCommand.createResponseCommand(GetBrokerConfigResponseHeader.class);
+        final GetBrokerConfigResponseHeader responseHeader = (GetBrokerConfigResponseHeader) response.readCustomHeader();
 
         String content = this.brokerController.encodeAllConfig();
         if (content != null && content.length() > 0) {
@@ -860,19 +803,15 @@
     }
 
 
-    private RemotingCommand searchOffsetByTimestamp(ChannelHandlerContext ctx, RemotingCommand request)
-            throws RemotingCommandException {
-        final RemotingCommand response =
-                RemotingCommand.createResponseCommand(SearchOffsetResponseHeader.class);
-        final SearchOffsetResponseHeader responseHeader =
-                (SearchOffsetResponseHeader) response.readCustomHeader();
+    private RemotingCommand searchOffsetByTimestamp(ChannelHandlerContext ctx, RemotingCommand request) throws RemotingCommandException {
+        final RemotingCommand response = RemotingCommand.createResponseCommand(SearchOffsetResponseHeader.class);
+        final SearchOffsetResponseHeader responseHeader = (SearchOffsetResponseHeader) response.readCustomHeader();
         final SearchOffsetRequestHeader requestHeader =
-                (SearchOffsetRequestHeader) request
-                    .decodeCommandCustomHeader(SearchOffsetRequestHeader.class);
+                (SearchOffsetRequestHeader) request.decodeCommandCustomHeader(SearchOffsetRequestHeader.class);
 
         long offset =
-                this.brokerController.getMessageStore().getOffsetInQueueByTime(requestHeader.getTopic(),
-                    requestHeader.getQueueId(), requestHeader.getTimestamp());
+                this.brokerController.getMessageStore().getOffsetInQueueByTime(requestHeader.getTopic(), requestHeader.getQueueId(),
+                    requestHeader.getTimestamp());
 
         responseHeader.setOffset(offset);
 
@@ -882,19 +821,13 @@
     }
 
 
-    private RemotingCommand getMaxOffset(ChannelHandlerContext ctx, RemotingCommand request)
-            throws RemotingCommandException {
-        final RemotingCommand response =
-                RemotingCommand.createResponseCommand(GetMaxOffsetResponseHeader.class);
-        final GetMaxOffsetResponseHeader responseHeader =
-                (GetMaxOffsetResponseHeader) response.readCustomHeader();
+    private RemotingCommand getMaxOffset(ChannelHandlerContext ctx, RemotingCommand request) throws RemotingCommandException {
+        final RemotingCommand response = RemotingCommand.createResponseCommand(GetMaxOffsetResponseHeader.class);
+        final GetMaxOffsetResponseHeader responseHeader = (GetMaxOffsetResponseHeader) response.readCustomHeader();
         final GetMaxOffsetRequestHeader requestHeader =
-                (GetMaxOffsetRequestHeader) request
-                    .decodeCommandCustomHeader(GetMaxOffsetRequestHeader.class);
-
-        long offset =
-                this.brokerController.getMessageStore().getMaxOffsetInQuque(requestHeader.getTopic(),
-                    requestHeader.getQueueId());
+                (GetMaxOffsetRequestHeader) request.decodeCommandCustomHeader(GetMaxOffsetRequestHeader.class);
+
+        long offset = this.brokerController.getMessageStore().getMaxOffsetInQuque(requestHeader.getTopic(), requestHeader.getQueueId());
 
         responseHeader.setOffset(offset);
 
@@ -904,19 +837,13 @@
     }
 
 
-    private RemotingCommand getMinOffset(ChannelHandlerContext ctx, RemotingCommand request)
-            throws RemotingCommandException {
-        final RemotingCommand response =
-                RemotingCommand.createResponseCommand(GetMinOffsetResponseHeader.class);
-        final GetMinOffsetResponseHeader responseHeader =
-                (GetMinOffsetResponseHeader) response.readCustomHeader();
+    private RemotingCommand getMinOffset(ChannelHandlerContext ctx, RemotingCommand request) throws RemotingCommandException {
+        final RemotingCommand response = RemotingCommand.createResponseCommand(GetMinOffsetResponseHeader.class);
+        final GetMinOffsetResponseHeader responseHeader = (GetMinOffsetResponseHeader) response.readCustomHeader();
         final GetMinOffsetRequestHeader requestHeader =
-                (GetMinOffsetRequestHeader) request
-                    .decodeCommandCustomHeader(GetMinOffsetRequestHeader.class);
-
-        long offset =
-                this.brokerController.getMessageStore().getMinOffsetInQuque(requestHeader.getTopic(),
-                    requestHeader.getQueueId());
+                (GetMinOffsetRequestHeader) request.decodeCommandCustomHeader(GetMinOffsetRequestHeader.class);
+
+        long offset = this.brokerController.getMessageStore().getMinOffsetInQuque(requestHeader.getTopic(), requestHeader.getQueueId());
 
         responseHeader.setOffset(offset);
         response.setCode(ResponseCode.SUCCESS);
@@ -925,19 +852,14 @@
     }
 
 
-    private RemotingCommand getEarliestMsgStoretime(ChannelHandlerContext ctx, RemotingCommand request)
-            throws RemotingCommandException {
-        final RemotingCommand response =
-                RemotingCommand.createResponseCommand(GetEarliestMsgStoretimeResponseHeader.class);
-        final GetEarliestMsgStoretimeResponseHeader responseHeader =
-                (GetEarliestMsgStoretimeResponseHeader) response.readCustomHeader();
+    private RemotingCommand getEarliestMsgStoretime(ChannelHandlerContext ctx, RemotingCommand request) throws RemotingCommandException {
+        final RemotingCommand response = RemotingCommand.createResponseCommand(GetEarliestMsgStoretimeResponseHeader.class);
+        final GetEarliestMsgStoretimeResponseHeader responseHeader = (GetEarliestMsgStoretimeResponseHeader) response.readCustomHeader();
         final GetEarliestMsgStoretimeRequestHeader requestHeader =
-                (GetEarliestMsgStoretimeRequestHeader) request
-                    .decodeCommandCustomHeader(GetEarliestMsgStoretimeRequestHeader.class);
+                (GetEarliestMsgStoretimeRequestHeader) request.decodeCommandCustomHeader(GetEarliestMsgStoretimeRequestHeader.class);
 
         long timestamp =
-                this.brokerController.getMessageStore().getEarliestMessageTime(requestHeader.getTopic(),
-                    requestHeader.getQueueId());
+                this.brokerController.getMessageStore().getEarliestMessageTime(requestHeader.getTopic(), requestHeader.getQueueId());
 
         responseHeader.setTimestamp(timestamp);
         response.setCode(ResponseCode.SUCCESS);
@@ -953,26 +875,20 @@
 
         runtimeInfo.put("msgPutTotalYesterdayMorning",
             String.valueOf(this.brokerController.getBrokerStats().getMsgPutTotalYesterdayMorning()));
-        runtimeInfo.put("msgPutTotalTodayMorning",
-            String.valueOf(this.brokerController.getBrokerStats().getMsgPutTotalTodayMorning()));
-        runtimeInfo.put("msgPutTotalTodayNow",
-            String.valueOf(this.brokerController.getBrokerStats().getMsgPutTotalTodayNow()));
+        runtimeInfo.put("msgPutTotalTodayMorning", String.valueOf(this.brokerController.getBrokerStats().getMsgPutTotalTodayMorning()));
+        runtimeInfo.put("msgPutTotalTodayNow", String.valueOf(this.brokerController.getBrokerStats().getMsgPutTotalTodayNow()));
 
         runtimeInfo.put("msgGetTotalYesterdayMorning",
             String.valueOf(this.brokerController.getBrokerStats().getMsgGetTotalYesterdayMorning()));
-        runtimeInfo.put("msgGetTotalTodayMorning",
-            String.valueOf(this.brokerController.getBrokerStats().getMsgGetTotalTodayMorning()));
-        runtimeInfo.put("msgGetTotalTodayNow",
-            String.valueOf(this.brokerController.getBrokerStats().getMsgGetTotalTodayNow()));
-
-        runtimeInfo.put("sendThreadPoolQueueSize",
-            String.valueOf(this.brokerController.getSendThreadPoolQueue().size()));
+        runtimeInfo.put("msgGetTotalTodayMorning", String.valueOf(this.brokerController.getBrokerStats().getMsgGetTotalTodayMorning()));
+        runtimeInfo.put("msgGetTotalTodayNow", String.valueOf(this.brokerController.getBrokerStats().getMsgGetTotalTodayNow()));
+
+        runtimeInfo.put("sendThreadPoolQueueSize", String.valueOf(this.brokerController.getSendThreadPoolQueue().size()));
 
         runtimeInfo.put("sendThreadPoolQueueCapacity",
             String.valueOf(this.brokerController.getBrokerConfig().getSendThreadPoolQueueCapacity()));
 
-        runtimeInfo.put("dispatchBehindBytes",
-            String.valueOf(this.brokerController.getMessageStore().dispatchBehindBytes()));
+        runtimeInfo.put("dispatchBehindBytes", String.valueOf(this.brokerController.getMessageStore().dispatchBehindBytes()));
         return runtimeInfo;
     }
 
@@ -1025,9 +941,7 @@
     private RemotingCommand getAllDelayOffset(ChannelHandlerContext ctx, RemotingCommand request) {
         final RemotingCommand response = RemotingCommand.createResponseCommand(null);
 
-        String content =
-                ((DefaultMessageStore) this.brokerController.getMessageStore()).getScheduleMessageService()
-                    .encode();
+        String content = ((DefaultMessageStore) this.brokerController.getMessageStore()).getScheduleMessageService().encode();
         if (content != null && content.length() > 0) {
             try {
                 response.setBody(content.getBytes(MixAll.DEFAULT_CHARSET));
@@ -1054,71 +968,53 @@
     }
 
 
-    private RemotingCommand deleteSubscriptionGroup(ChannelHandlerContext ctx, RemotingCommand request)
-            throws RemotingCommandException {
+    private RemotingCommand deleteSubscriptionGroup(ChannelHandlerContext ctx, RemotingCommand request) throws RemotingCommandException {
         final RemotingCommand response = RemotingCommand.createResponseCommand(null);
         DeleteSubscriptionGroupRequestHeader requestHeader =
-                (DeleteSubscriptionGroupRequestHeader) request
-                    .decodeCommandCustomHeader(DeleteSubscriptionGroupRequestHeader.class);
+                (DeleteSubscriptionGroupRequestHeader) request.decodeCommandCustomHeader(DeleteSubscriptionGroupRequestHeader.class);
 
         log.info("deleteSubscriptionGroup called by {}", RemotingHelper.parseChannelRemoteAddr(ctx.channel()));
 
-        this.brokerController.getSubscriptionGroupManager().deleteSubscriptionGroupConfig(
-            requestHeader.getGroupName());
-
-        response.setCode(ResponseCode.SUCCESS);
-        response.setRemark(null);
-        return response;
-    }
-
-
-    public RemotingCommand resetOffset(ChannelHandlerContext ctx, RemotingCommand request)
-            throws RemotingCommandException {
+        this.brokerController.getSubscriptionGroupManager().deleteSubscriptionGroupConfig(requestHeader.getGroupName());
+
+        response.setCode(ResponseCode.SUCCESS);
+        response.setRemark(null);
+        return response;
+    }
+
+
+    public RemotingCommand resetOffset(ChannelHandlerContext ctx, RemotingCommand request) throws RemotingCommandException {
         final ResetOffsetRequestHeader requestHeader =
                 (ResetOffsetRequestHeader) request.decodeCommandCustomHeader(ResetOffsetRequestHeader.class);
         log.info("[reset-offset] reset offset started by {}. topic={}, group={}, timestamp={}, isForce={}",
-            new Object[] { RemotingHelper.parseChannelRemoteAddr(ctx.channel()), requestHeader.getTopic(),
-                          requestHeader.getGroup(), requestHeader.getTimestamp(), requestHeader.isForce() });
-        boolean isC = false;
-        LanguageCode language = request.getLanguage();
-        switch (language) {
-        case CPP:
-            isC = true;
-            break;
-        }
-        return this.brokerController.getBroker2Client().resetOffset(requestHeader.getTopic(),
-            requestHeader.getGroup(), requestHeader.getTimestamp(), requestHeader.isForce(), isC);
-    }
-
-
-    public RemotingCommand getConsumerStatus(ChannelHandlerContext ctx, RemotingCommand request)
-            throws RemotingCommandException {
+            new Object[] { RemotingHelper.parseChannelRemoteAddr(ctx.channel()), requestHeader.getTopic(), requestHeader.getGroup(),
+                          requestHeader.getTimestamp(), requestHeader.isForce() });
+        return this.brokerController.getBroker2Client().resetOffset(requestHeader.getTopic(), requestHeader.getGroup(),
+            requestHeader.getTimestamp(), requestHeader.isForce());
+    }
+
+
+    public RemotingCommand getConsumerStatus(ChannelHandlerContext ctx, RemotingCommand request) throws RemotingCommandException {
         final GetConsumerStatusRequestHeader requestHeader =
-                (GetConsumerStatusRequestHeader) request
-                    .decodeCommandCustomHeader(GetConsumerStatusRequestHeader.class);
+                (GetConsumerStatusRequestHeader) request.decodeCommandCustomHeader(GetConsumerStatusRequestHeader.class);
 
         log.info("[get-consumer-status] get consumer status by {}. topic={}, group={}",
-            new Object[] { RemotingHelper.parseChannelRemoteAddr(ctx.channel()), requestHeader.getTopic(),
-                          requestHeader.getGroup() });
-
-        return this.brokerController.getBroker2Client().getConsumeStatus(requestHeader.getTopic(),
-            requestHeader.getGroup(), requestHeader.getClientAddr());
-    }
-
-
-    private RemotingCommand queryTopicConsumeByWho(ChannelHandlerContext ctx, RemotingCommand request)
-            throws RemotingCommandException {
+            new Object[] { RemotingHelper.parseChannelRemoteAddr(ctx.channel()), requestHeader.getTopic(), requestHeader.getGroup() });
+
+        return this.brokerController.getBroker2Client().getConsumeStatus(requestHeader.getTopic(), requestHeader.getGroup(),
+            requestHeader.getClientAddr());
+    }
+
+
+    private RemotingCommand queryTopicConsumeByWho(ChannelHandlerContext ctx, RemotingCommand request) throws RemotingCommandException {
         final RemotingCommand response = RemotingCommand.createResponseCommand(null);
         QueryTopicConsumeByWhoRequestHeader requestHeader =
-                (QueryTopicConsumeByWhoRequestHeader) request
-                    .decodeCommandCustomHeader(QueryTopicConsumeByWhoRequestHeader.class);
+                (QueryTopicConsumeByWhoRequestHeader) request.decodeCommandCustomHeader(QueryTopicConsumeByWhoRequestHeader.class);
 
         // 从订阅关系查询topic被谁消费，只查询在线
-        HashSet<String> groups =
-                this.brokerController.getConsumerManager().queryTopicConsumeByWho(requestHeader.getTopic());
+        HashSet<String> groups = this.brokerController.getConsumerManager().queryTopicConsumeByWho(requestHeader.getTopic());
         // 从Offset持久化查询topic被谁消费，离线和在线都会查询
-        Set<String> groupInOffset =
-                this.brokerController.getConsumerOffsetManager().whichGroupByTopic(requestHeader.getTopic());
+        Set<String> groupInOffset = this.brokerController.getConsumerOffsetManager().whichGroupByTopic(requestHeader.getTopic());
         if (groupInOffset != null && !groupInOffset.isEmpty()) {
             groups.addAll(groupInOffset);
         }
@@ -1134,12 +1030,10 @@
     }
 
 
-    private RemotingCommand queryConsumeTimeSpan(ChannelHandlerContext ctx, RemotingCommand request)
-            throws RemotingCommandException {
+    private RemotingCommand queryConsumeTimeSpan(ChannelHandlerContext ctx, RemotingCommand request) throws RemotingCommandException {
         final RemotingCommand response = RemotingCommand.createResponseCommand(null);
         QueryConsumeTimeSpanRequestHeader requestHeader =
-                (QueryConsumeTimeSpanRequestHeader) request
-                    .decodeCommandCustomHeader(QueryConsumeTimeSpanRequestHeader.class);
+                (QueryConsumeTimeSpanRequestHeader) request.decodeCommandCustomHeader(QueryConsumeTimeSpanRequestHeader.class);
 
         final String topic = requestHeader.getTopic();
         TopicConfig topicConfig = this.brokerController.getTopicConfigManager().selectTopicConfig(topic);
@@ -1149,7 +1043,7 @@
             return response;
         }
 
-        List<QueueTimeSpan> timeSpanSet = new ArrayList<QueueTimeSpan>();
+        Set<QueueTimeSpan> timeSpanSet = new HashSet<QueueTimeSpan>();
         for (int i = 0; i < topicConfig.getWriteQueueNums(); i++) {
             QueueTimeSpan timeSpan = new QueueTimeSpan();
             MessageQueue mq = new MessageQueue();
@@ -1162,17 +1056,14 @@
             timeSpan.setMinTimeStamp(minTime);
 
             long max = this.brokerController.getMessageStore().getMaxOffsetInQuque(topic, i);
-            long maxTime =
-                    this.brokerController.getMessageStore().getMessageStoreTimeStamp(topic, i, (max - 1));
+            long maxTime = this.brokerController.getMessageStore().getMessageStoreTimeStamp(topic, i, (max - 1));
             timeSpan.setMaxTimeStamp(maxTime);
 
             long consumeTime;
             long consumerOffset = this.brokerController.getConsumerOffsetManager().queryOffset(//
                 requestHeader.getGroup(), topic, i);
             if (consumerOffset > 0) {
-                consumeTime =
-                        this.brokerController.getMessageStore().getMessageStoreTimeStamp(topic, i,
-                            consumerOffset - 1);
+                consumeTime = this.brokerController.getMessageStore().getMessageStoreTimeStamp(topic, i, consumerOffset - 1);
             }
             else {
                 consumeTime = minTime;
@@ -1204,26 +1095,22 @@
     }
 
 
-    private RemotingCommand queryCorrectionOffset(ChannelHandlerContext ctx, RemotingCommand request)
-            throws RemotingCommandException {
+    private RemotingCommand queryCorrectionOffset(ChannelHandlerContext ctx, RemotingCommand request) throws RemotingCommandException {
         final RemotingCommand response = RemotingCommand.createResponseCommand(null);
         QueryCorrectionOffsetHeader requestHeader =
-                (QueryCorrectionOffsetHeader) request
-                    .decodeCommandCustomHeader(QueryCorrectionOffsetHeader.class);
+                (QueryCorrectionOffsetHeader) request.decodeCommandCustomHeader(QueryCorrectionOffsetHeader.class);
 
         Map<Integer, Long> correctionOffset =
-                this.brokerController.getConsumerOffsetManager().queryMinOffsetInAllGroup(
-                    requestHeader.getTopic(), requestHeader.getFilterGroups());
+                this.brokerController.getConsumerOffsetManager().queryMinOffsetInAllGroup(requestHeader.getTopic(),
+                    requestHeader.getFilterGroups());
 
         Map<Integer, Long> compareOffset =
-                this.brokerController.getConsumerOffsetManager().queryOffset(requestHeader.getTopic(),
-                    requestHeader.getCompareGroup());
+                this.brokerController.getConsumerOffsetManager().queryOffset(requestHeader.getTopic(), requestHeader.getCompareGroup());
 
         if (compareOffset != null && !compareOffset.isEmpty()) {
             for (Integer queueId : compareOffset.keySet()) {
-                correctionOffset.put(queueId,
-                    correctionOffset.get(queueId) > compareOffset.get(queueId) ? Long.MAX_VALUE
-                            : correctionOffset.get(queueId));
+                correctionOffset.put(queueId, correctionOffset.get(queueId) > compareOffset.get(queueId) ? Long.MAX_VALUE
+                        : correctionOffset.get(queueId));
             }
         }
 
@@ -1236,18 +1123,14 @@
     }
 
 
-    private RemotingCommand cloneGroupOffset(ChannelHandlerContext ctx, RemotingCommand request)
-            throws RemotingCommandException {
+    private RemotingCommand cloneGroupOffset(ChannelHandlerContext ctx, RemotingCommand request) throws RemotingCommandException {
         final RemotingCommand response = RemotingCommand.createResponseCommand(null);
         CloneGroupOffsetRequestHeader requestHeader =
-                (CloneGroupOffsetRequestHeader) request
-                    .decodeCommandCustomHeader(CloneGroupOffsetRequestHeader.class);
+                (CloneGroupOffsetRequestHeader) request.decodeCommandCustomHeader(CloneGroupOffsetRequestHeader.class);
 
         Set<String> topics;
         if (UtilAll.isBlank(requestHeader.getTopic())) {
-            topics =
-                    this.brokerController.getConsumerOffsetManager().whichTopicByConsumer(
-                        requestHeader.getSrcGroup());
+            topics = this.brokerController.getConsumerOffsetManager().whichTopicByConsumer(requestHeader.getSrcGroup());
         }
         else {
             topics = new HashSet<String>();
@@ -1267,19 +1150,16 @@
             if (!requestHeader.isOffline()) {
                 // 如果Consumer在线，而且这个topic没有被订阅，那么就跳过
                 SubscriptionData findSubscriptionData =
-                        this.brokerController.getConsumerManager().findSubscriptionData(
-                            requestHeader.getSrcGroup(), topic);
-                if (this.brokerController.getConsumerManager().findSubscriptionDataCount(
-                    requestHeader.getSrcGroup()) > 0
+                        this.brokerController.getConsumerManager().findSubscriptionData(requestHeader.getSrcGroup(), topic);
+                if (this.brokerController.getConsumerManager().findSubscriptionDataCount(requestHeader.getSrcGroup()) > 0
                         && findSubscriptionData == null) {
-                    log.warn("[cloneGroupOffset], the consumer group[{}], topic[{}] not exist",
-                        requestHeader.getSrcGroup(), topic);
+                    log.warn("[cloneGroupOffset], the consumer group[{}], topic[{}] not exist", requestHeader.getSrcGroup(), topic);
                     continue;
                 }
             }
 
-            this.brokerController.getConsumerOffsetManager().cloneOffset(requestHeader.getSrcGroup(),
-                requestHeader.getDestGroup(), requestHeader.getTopic());
+            this.brokerController.getConsumerOffsetManager().cloneOffset(requestHeader.getSrcGroup(), requestHeader.getDestGroup(),
+                requestHeader.getTopic());
         }
 
         response.setCode(ResponseCode.SUCCESS);
