/**
 * Copyright (C) 2010-2013 Alibaba Group Holding Limited
 * <p/>
 * Licensed under the Apache License, Version 2.0 (the "License");
 * you may not use this file except in compliance with the License.
 * You may obtain a copy of the License at
 * <p/>
 * http://www.apache.org/licenses/LICENSE-2.0
 * <p/>
 * Unless required by applicable law or agreed to in writing, software
 * distributed under the License is distributed on an "AS IS" BASIS,
 * WITHOUT WARRANTIES OR CONDITIONS OF ANY KIND, either express or implied.
 * See the License for the specific language governing permissions and
 * limitations under the License.
 */
package com.alibaba.rocketmq.tools.admin;

import com.alibaba.rocketmq.client.QueryResult;
import com.alibaba.rocketmq.client.admin.MQAdminExtInner;
import com.alibaba.rocketmq.client.exception.MQBrokerException;
import com.alibaba.rocketmq.client.exception.MQClientException;
import com.alibaba.rocketmq.client.impl.MQClientManager;
import com.alibaba.rocketmq.client.impl.factory.MQClientInstance;
import com.alibaba.rocketmq.client.log.ClientLogger;
import com.alibaba.rocketmq.common.MixAll;
import com.alibaba.rocketmq.common.ServiceState;
import com.alibaba.rocketmq.common.TopicConfig;
import com.alibaba.rocketmq.common.UtilAll;
import com.alibaba.rocketmq.common.admin.*;
import com.alibaba.rocketmq.common.help.FAQUrl;
import com.alibaba.rocketmq.common.message.*;
import com.alibaba.rocketmq.common.namesrv.NamesrvUtil;
import com.alibaba.rocketmq.common.protocol.ResponseCode;
import com.alibaba.rocketmq.common.protocol.body.*;
import com.alibaba.rocketmq.common.protocol.header.UpdateConsumerOffsetRequestHeader;
import com.alibaba.rocketmq.common.protocol.heartbeat.SubscriptionData;
import com.alibaba.rocketmq.common.protocol.route.BrokerData;
import com.alibaba.rocketmq.common.protocol.route.QueueData;
import com.alibaba.rocketmq.common.protocol.route.TopicRouteData;
import com.alibaba.rocketmq.common.subscription.SubscriptionGroupConfig;
import com.alibaba.rocketmq.remoting.RPCHook;
import com.alibaba.rocketmq.remoting.common.RemotingHelper;
import com.alibaba.rocketmq.remoting.common.RemotingUtil;
import com.alibaba.rocketmq.remoting.exception.*;
import com.alibaba.rocketmq.tools.admin.api.MessageTrack;
import com.alibaba.rocketmq.tools.admin.api.TrackType;
import org.slf4j.Logger;

import java.io.UnsupportedEncodingException;
import java.util.*;
import java.util.Map.Entry;


/**
 * 所有运维接口都在这里实现
 *
 * @author shijia.wxr<vintage.wang@gmail.com>
 * @since 2013-7-21
 */
public class DefaultMQAdminExtImpl implements MQAdminExt, MQAdminExtInner {
    private final Logger log = ClientLogger.getLog();
    private final DefaultMQAdminExt defaultMQAdminExt;
    private ServiceState serviceState = ServiceState.CREATE_JUST;
    private MQClientInstance mqClientInstance;
    private RPCHook rpcHook;
    private long timeoutMillis = 20000;


    public DefaultMQAdminExtImpl(DefaultMQAdminExt defaultMQAdminExt, long timeoutMillis) {
        this(defaultMQAdminExt, null, timeoutMillis);
    }


    public DefaultMQAdminExtImpl(DefaultMQAdminExt defaultMQAdminExt, RPCHook rpcHook, long timeoutMillis) {
        this.defaultMQAdminExt = defaultMQAdminExt;
        this.rpcHook = rpcHook;
        this.timeoutMillis = timeoutMillis;
    }


    @Override
    public void start() throws MQClientException {
        switch (this.serviceState) {
            case CREATE_JUST:
                this.serviceState = ServiceState.START_FAILED;

                this.defaultMQAdminExt.changeInstanceNameToPID();

                this.mqClientInstance = MQClientManager.getInstance().getAndCreateMQClientInstance(this.defaultMQAdminExt, rpcHook);

                boolean registerOK = mqClientInstance.registerAdminExt(this.defaultMQAdminExt.getAdminExtGroup(), this);
                if (!registerOK) {
                    this.serviceState = ServiceState.CREATE_JUST;
                    throw new MQClientException("The adminExt group[" + this.defaultMQAdminExt.getAdminExtGroup()
                            + "] has created already, specifed another name please."//
                            + FAQUrl.suggestTodo(FAQUrl.GROUP_NAME_DUPLICATE_URL), null);
                }

                mqClientInstance.start();

                log.info("the adminExt [{}] start OK", this.defaultMQAdminExt.getAdminExtGroup());

                this.serviceState = ServiceState.RUNNING;
                break;
            case RUNNING:
            case START_FAILED:
            case SHUTDOWN_ALREADY:
                throw new MQClientException("The AdminExt service state not OK, maybe started once, "//
                        + this.serviceState//
                        + FAQUrl.suggestTodo(FAQUrl.CLIENT_SERVICE_NOT_OK), null);
            default:
                break;
        }
    }


    @Override
    public void shutdown() {
        switch (this.serviceState) {
            case CREATE_JUST:
                break;
            case RUNNING:
                this.mqClientInstance.unregisterAdminExt(this.defaultMQAdminExt.getAdminExtGroup());
                this.mqClientInstance.shutdown();

                log.info("the adminExt [{}] shutdown OK", this.defaultMQAdminExt.getAdminExtGroup());
                this.serviceState = ServiceState.SHUTDOWN_ALREADY;
                break;
            case SHUTDOWN_ALREADY:
                break;
            default:
                break;
        }
    }

    @Override
    public void updateBrokerConfig(String brokerAddr, Properties properties) throws RemotingConnectException, RemotingSendRequestException,
            RemotingTimeoutException, UnsupportedEncodingException, InterruptedException, MQBrokerException {
        this.mqClientInstance.getMQClientAPIImpl().updateBrokerConfig(brokerAddr, properties, timeoutMillis);
    }

    @Override
    public void createAndUpdateTopicConfig(String addr, TopicConfig config) throws RemotingException, MQBrokerException,
            InterruptedException, MQClientException {
        this.mqClientInstance.getMQClientAPIImpl().createTopic(addr, this.defaultMQAdminExt.getCreateTopicKey(), config, timeoutMillis);
    }

    @Override
    public void createAndUpdateSubscriptionGroupConfig(String addr, SubscriptionGroupConfig config) throws RemotingException,
            MQBrokerException, InterruptedException, MQClientException {
        this.mqClientInstance.getMQClientAPIImpl().createSubscriptionGroup(addr, config, timeoutMillis);
    }

    @Override
    public SubscriptionGroupConfig examineSubscriptionGroupConfig(String addr, String group) {
        // TODO Auto-generated method stub
        return null;
    }

    @Override
    public TopicConfig examineTopicConfig(String addr, String topic) {
        // TODO Auto-generated method stub
        return null;
    }

    @Override
    public TopicStatsTable examineTopicStats(String topic) throws RemotingException, MQClientException, InterruptedException,
            MQBrokerException {
        TopicRouteData topicRouteData = this.examineTopicRouteInfo(topic);
        TopicStatsTable topicStatsTable = new TopicStatsTable();

        for (BrokerData bd : topicRouteData.getBrokerDatas()) {
            String addr = bd.selectBrokerAddr();
            if (addr != null) {
                TopicStatsTable tst = this.mqClientInstance.getMQClientAPIImpl().getTopicStatsInfo(addr, topic, timeoutMillis);
                topicStatsTable.getOffsetTable().putAll(tst.getOffsetTable());
            }
        }

        if (topicStatsTable.getOffsetTable().isEmpty()) {
            throw new MQClientException("Not found the topic stats info", null);
        }

        return topicStatsTable;
    }

    @Override
    public TopicList fetchAllTopicList() throws RemotingException, MQClientException, InterruptedException {
        return this.mqClientInstance.getMQClientAPIImpl().getTopicListFromNameServer(timeoutMillis);
    }

    @Override
    public KVTable fetchBrokerRuntimeStats(final String brokerAddr) throws RemotingConnectException, RemotingSendRequestException,
            RemotingTimeoutException, InterruptedException, MQBrokerException {
        return this.mqClientInstance.getMQClientAPIImpl().getBrokerRuntimeInfo(brokerAddr, timeoutMillis);
    }

    @Override
    public ConsumeStats examineConsumeStats(String consumerGroup) throws RemotingException, MQClientException, InterruptedException,
            MQBrokerException {
        return examineConsumeStats(consumerGroup, null);
    }

    @Override
    public ConsumeStats examineConsumeStats(String consumerGroup, String topic) throws RemotingException, MQClientException,
            InterruptedException, MQBrokerException {
        String retryTopic = MixAll.getRetryTopic(consumerGroup);
        TopicRouteData topicRouteData = this.examineTopicRouteInfo(retryTopic);
        ConsumeStats result = new ConsumeStats();

        for (BrokerData bd : topicRouteData.getBrokerDatas()) {
            String addr = bd.selectBrokerAddr();
            if (addr != null) {
                // 由于查询时间戳会产生IO操作，可能会耗时较长，所以超时时间设置为15s
                ConsumeStats consumeStats =
                        this.mqClientInstance.getMQClientAPIImpl().getConsumeStats(addr, consumerGroup, topic, timeoutMillis * 3);
                result.getOffsetTable().putAll(consumeStats.getOffsetTable());
                double value = result.getConsumeTps() + consumeStats.getConsumeTps();
                result.setConsumeTps(value);
            }
        }

        if (result.getOffsetTable().isEmpty()) {
            throw new MQClientException(ResponseCode.CONSUMER_NOT_ONLINE,
                    "Not found the consumer group consume stats, because return offset table is empty, maybe the consumer not consume any message");
        }

        return result;
    }

    @Override
    public ClusterInfo examineBrokerClusterInfo() throws InterruptedException, MQBrokerException, RemotingTimeoutException,
            RemotingSendRequestException, RemotingConnectException {
        return this.mqClientInstance.getMQClientAPIImpl().getBrokerClusterInfo(timeoutMillis);
    }

    @Override
    public TopicRouteData examineTopicRouteInfo(String topic) throws RemotingException, MQClientException, InterruptedException {
        return this.mqClientInstance.getMQClientAPIImpl().getTopicRouteInfoFromNameServer(topic, timeoutMillis);
    }


    @Override
    public MessageExt viewMessage(String topic, String msgId) throws RemotingException, MQBrokerException, InterruptedException, MQClientException {
        try {
            MessageId oldMsgId = MessageDecoder.decodeMessageId(msgId);
            //确定是老的客户端生成的msgid,用老的方式查询msg
            return this.viewMessage(msgId);
        } catch (Exception e) {
<<<<<<< HEAD
            log.info("this msgid is created by old client version,the topic is {}, the msgid is {}",topic,msgId);
=======
            log.warn("the msgid maybe created by new client",e);
>>>>>>> 7d66d5bf
        }
        return this.mqClientInstance.getMQAdminImpl().queryMessageByUniqKey(topic, msgId);
    }

    @Override
    public ConsumerConnection examineConsumerConnectionInfo(String consumerGroup) throws InterruptedException, MQBrokerException,
            RemotingException, MQClientException {
        String topic = MixAll.getRetryTopic(consumerGroup);
        TopicRouteData topicRouteData = this.examineTopicRouteInfo(topic);
        ConsumerConnection result = new ConsumerConnection();

        for (BrokerData bd : topicRouteData.getBrokerDatas()) {
            String addr = bd.selectBrokerAddr();
            if (addr != null) {
                return this.mqClientInstance.getMQClientAPIImpl().getConsumerConnectionList(addr, consumerGroup, timeoutMillis);
            }
        }

        if (result.getConnectionSet().isEmpty()) {
            throw new MQClientException(ResponseCode.CONSUMER_NOT_ONLINE, "Not found the consumer group connection");
        }

        return result;
    }

    @Override
    public ProducerConnection examineProducerConnectionInfo(String producerGroup, final String topic) throws RemotingException,
            MQClientException, InterruptedException, MQBrokerException {
        TopicRouteData topicRouteData = this.examineTopicRouteInfo(topic);
        ProducerConnection result = new ProducerConnection();

        for (BrokerData bd : topicRouteData.getBrokerDatas()) {
            String addr = bd.selectBrokerAddr();
            if (addr != null) {
                return this.mqClientInstance.getMQClientAPIImpl().getProducerConnectionList(addr, producerGroup, timeoutMillis);
            }
        }

        if (result.getConnectionSet().isEmpty()) {
            throw new MQClientException("Not found the consumer group connection", null);
        }

        return result;
    }

    @Override
    public List<String> getNameServerAddressList() {
        return this.mqClientInstance.getMQClientAPIImpl().getNameServerAddressList();
    }

    @Override
    public int wipeWritePermOfBroker(final String namesrvAddr, String brokerName) throws RemotingCommandException,
            RemotingConnectException, RemotingSendRequestException, RemotingTimeoutException, InterruptedException, MQClientException {
        return this.mqClientInstance.getMQClientAPIImpl().wipeWritePermOfBroker(namesrvAddr, brokerName, timeoutMillis);
    }

    @Override
    public void putKVConfig(String namespace, String key, String value) {
        // TODO Auto-generated method stub

    }

    @Override
    public String getKVConfig(String namespace, String key) throws RemotingException, MQClientException, InterruptedException {
        return this.mqClientInstance.getMQClientAPIImpl().getKVConfigValue(namespace, key, timeoutMillis);
    }

    @Override
    public KVTable getKVListByNamespace(String namespace) throws RemotingException, MQClientException, InterruptedException {
        return this.mqClientInstance.getMQClientAPIImpl().getKVListByNamespace(namespace, timeoutMillis);
    }

    @Override
    public void deleteTopicInBroker(Set<String> addrs, String topic) throws RemotingException, MQBrokerException, InterruptedException,
            MQClientException {
        for (String addr : addrs) {
            this.mqClientInstance.getMQClientAPIImpl().deleteTopicInBroker(addr, topic, timeoutMillis);
        }
    }

    @Override
    public void deleteTopicInNameServer(Set<String> addrs, String topic) throws RemotingException, MQBrokerException, InterruptedException,
            MQClientException {
        if (addrs == null) {
            String ns = this.mqClientInstance.getMQClientAPIImpl().fetchNameServerAddr();
            addrs = new HashSet(Arrays.asList(ns.split(";")));
        }
        for (String addr : addrs) {
            this.mqClientInstance.getMQClientAPIImpl().deleteTopicInNameServer(addr, topic, timeoutMillis);
        }
    }

    @Override
    public void deleteSubscriptionGroup(String addr, String groupName) throws RemotingException, MQBrokerException, InterruptedException,
            MQClientException {
        this.mqClientInstance.getMQClientAPIImpl().deleteSubscriptionGroup(addr, groupName, timeoutMillis);
    }

    @Override
    public void createAndUpdateKvConfig(String namespace, String key, String value) throws RemotingException, MQBrokerException,
            InterruptedException, MQClientException {
        this.mqClientInstance.getMQClientAPIImpl().putKVConfigValue(namespace, key, value, timeoutMillis);
    }

    @Override
    public void deleteKvConfig(String namespace, String key) throws RemotingException, MQBrokerException, InterruptedException,
            MQClientException {
        this.mqClientInstance.getMQClientAPIImpl().deleteKVConfigValue(namespace, key, timeoutMillis);
    }

    @Override
    public List<RollbackStats> resetOffsetByTimestampOld(String consumerGroup, String topic, long timestamp, boolean force)
            throws RemotingException, MQBrokerException, InterruptedException, MQClientException {
        TopicRouteData topicRouteData = this.examineTopicRouteInfo(topic);
        List<RollbackStats> rollbackStatsList = new ArrayList<RollbackStats>();
        Map<String, Integer> topicRouteMap = new HashMap<String, Integer>();
        for (BrokerData bd : topicRouteData.getBrokerDatas()) {
            for (QueueData queueData : topicRouteData.getQueueDatas()) {
                topicRouteMap.put(bd.selectBrokerAddr(), queueData.getReadQueueNums());
            }
        }
        for (BrokerData bd : topicRouteData.getBrokerDatas()) {
            String addr = bd.selectBrokerAddr();
            if (addr != null) {
                // 根据 consumerGroup 查找对应的 mq
                ConsumeStats consumeStats = this.mqClientInstance.getMQClientAPIImpl().getConsumeStats(addr, consumerGroup, timeoutMillis);

                // 根据 topic 过滤不需要的 mq
                boolean hasConsumed = false;
                for (Map.Entry<MessageQueue, OffsetWrapper> entry : consumeStats.getOffsetTable().entrySet()) {
                    MessageQueue queue = entry.getKey();
                    OffsetWrapper offsetWrapper = entry.getValue();
                    if (topic.equals(queue.getTopic())) {
                        hasConsumed = true;
                        RollbackStats rollbackStats = resetOffsetConsumeOffset(addr, consumerGroup, queue, offsetWrapper, timestamp, force);
                        rollbackStatsList.add(rollbackStats);
                    }
                }

                if (!hasConsumed) {
                    HashMap<MessageQueue, TopicOffset> topicStatus =
                            this.mqClientInstance.getMQClientAPIImpl().getTopicStatsInfo(addr, topic, timeoutMillis).getOffsetTable();
                    for (int i = 0; i < topicRouteMap.get(addr); i++) {
                        MessageQueue queue = new MessageQueue(topic, bd.getBrokerName(), i);
                        OffsetWrapper offsetWrapper = new OffsetWrapper();
                        offsetWrapper.setBrokerOffset(topicStatus.get(queue).getMaxOffset());
                        offsetWrapper.setConsumerOffset(topicStatus.get(queue).getMinOffset());

                        RollbackStats rollbackStats = resetOffsetConsumeOffset(addr, consumerGroup, queue, offsetWrapper, timestamp, force);
                        rollbackStatsList.add(rollbackStats);
                    }
                }
            }
        }
        return rollbackStatsList;
    }

    @Override
    public Map<MessageQueue, Long> resetOffsetByTimestamp(String topic, String group, long timestamp, boolean isForce)
            throws RemotingException, MQBrokerException, InterruptedException, MQClientException {
        return resetOffsetByTimestamp(topic, group, timestamp, isForce, false);
    }

    @Override
    public void resetOffsetNew(String consumerGroup, String topic, long timestamp) throws RemotingException, MQBrokerException,
            InterruptedException, MQClientException {
        try {
            this.resetOffsetByTimestamp(topic, consumerGroup, timestamp, true);
        } catch (MQClientException e) {
            if (ResponseCode.CONSUMER_NOT_ONLINE == e.getResponseCode()) {
                this.resetOffsetByTimestampOld(consumerGroup, topic, timestamp, true);
                return;
            }
            throw e;
        }
    }

    public Map<MessageQueue, Long> resetOffsetByTimestamp(String topic, String group, long timestamp, boolean isForce, boolean isC)
            throws RemotingException, MQBrokerException, InterruptedException, MQClientException {
        TopicRouteData topicRouteData = this.examineTopicRouteInfo(topic);
        List<BrokerData> brokerDatas = topicRouteData.getBrokerDatas();
        Map<MessageQueue, Long> allOffsetTable = new HashMap<MessageQueue, Long>();
        if (brokerDatas != null) {
            for (BrokerData brokerData : brokerDatas) {
                String addr = brokerData.selectBrokerAddr();
                if (addr != null) {
                    Map<MessageQueue, Long> offsetTable =
                            this.mqClientInstance.getMQClientAPIImpl().invokeBrokerToResetOffset(addr, topic, group, timestamp, isForce,
                                    timeoutMillis, isC);
                    if (offsetTable != null) {
                        allOffsetTable.putAll(offsetTable);
                    }
                }
            }
        }
        return allOffsetTable;
    }

    private RollbackStats resetOffsetConsumeOffset(String brokerAddr, String consumeGroup, MessageQueue queue, OffsetWrapper offsetWrapper,
                                                   long timestamp, boolean force) throws RemotingException, InterruptedException, MQBrokerException {
        // 根据 timestamp 查找对应的offset
        long resetOffset =
                this.mqClientInstance.getMQClientAPIImpl().searchOffset(brokerAddr, queue.getTopic(), queue.getQueueId(), timestamp,
                        timeoutMillis);
        // 构建按时间回溯消费进度
        RollbackStats rollbackStats = new RollbackStats();
        rollbackStats.setBrokerName(queue.getBrokerName());
        rollbackStats.setQueueId(queue.getQueueId());
        rollbackStats.setBrokerOffset(offsetWrapper.getBrokerOffset());
        rollbackStats.setConsumerOffset(offsetWrapper.getConsumerOffset());
        rollbackStats.setTimestampOffset(resetOffset);
        rollbackStats.setRollbackOffset(offsetWrapper.getConsumerOffset());

        // 更新 offset
        if (force || resetOffset <= offsetWrapper.getConsumerOffset()) {
            rollbackStats.setRollbackOffset(resetOffset);
            UpdateConsumerOffsetRequestHeader requestHeader = new UpdateConsumerOffsetRequestHeader();
            requestHeader.setConsumerGroup(consumeGroup);
            requestHeader.setTopic(queue.getTopic());
            requestHeader.setQueueId(queue.getQueueId());
            requestHeader.setCommitOffset(resetOffset);
            this.mqClientInstance.getMQClientAPIImpl().updateConsumerOffset(brokerAddr, requestHeader, timeoutMillis);
        }
        return rollbackStats;
    }

    @Override
    public Map<String, Map<MessageQueue, Long>> getConsumeStatus(String topic, String group, String clientAddr) throws RemotingException,
            MQBrokerException, InterruptedException, MQClientException {
        TopicRouteData topicRouteData = this.examineTopicRouteInfo(topic);
        List<BrokerData> brokerDatas = topicRouteData.getBrokerDatas();
        // 每个 broker 上有所有的 consumer 连接，故只需要在一个 broker 执行即可。
        if (brokerDatas != null && brokerDatas.size() > 0) {
            String addr = brokerDatas.get(0).selectBrokerAddr();
            if (addr != null) {
                return this.mqClientInstance.getMQClientAPIImpl().invokeBrokerToGetConsumerStatus(addr, topic, group, clientAddr,
                        timeoutMillis);
            }
        }
        return Collections.EMPTY_MAP;
    }

    public void createOrUpdateOrderConf(String key, String value, boolean isCluster) throws RemotingException, MQBrokerException,
            InterruptedException, MQClientException {

        if (isCluster) {
            this.mqClientInstance.getMQClientAPIImpl()
                    .putKVConfigValue(NamesrvUtil.NAMESPACE_ORDER_TOPIC_CONFIG, key, value, timeoutMillis);
        } else {
            String oldOrderConfs = null;
            try {
                oldOrderConfs =
                        this.mqClientInstance.getMQClientAPIImpl().getKVConfigValue(NamesrvUtil.NAMESPACE_ORDER_TOPIC_CONFIG, key,
                                timeoutMillis);
            } catch (Exception e) {
                e.printStackTrace();
            }

            // 添加或替换需要更新的 broker
            Map<String, String> orderConfMap = new HashMap<String, String>();
            if (!UtilAll.isBlank(oldOrderConfs)) {
                String[] oldOrderConfArr = oldOrderConfs.split(";");
                for (String oldOrderConf : oldOrderConfArr) {
                    String[] items = oldOrderConf.split(":");
                    orderConfMap.put(items[0], oldOrderConf);
                }
            }
            String[] items = value.split(":");
            orderConfMap.put(items[0], value);

            StringBuilder newOrderConf = new StringBuilder();
            String splitor = "";
            for (String tmp : orderConfMap.keySet()) {
                newOrderConf.append(splitor).append(orderConfMap.get(tmp));
                splitor = ";";
            }
            this.mqClientInstance.getMQClientAPIImpl().putKVConfigValue(NamesrvUtil.NAMESPACE_ORDER_TOPIC_CONFIG, key,
                    newOrderConf.toString(), timeoutMillis);
        }
    }

    @Override
    public GroupList queryTopicConsumeByWho(String topic) throws InterruptedException, MQBrokerException, RemotingException,
            MQClientException {
        TopicRouteData topicRouteData = this.examineTopicRouteInfo(topic);

        for (BrokerData bd : topicRouteData.getBrokerDatas()) {
            String addr = bd.selectBrokerAddr();
            if (addr != null) {
                return this.mqClientInstance.getMQClientAPIImpl().queryTopicConsumeByWho(addr, topic, timeoutMillis);
            }

            break;
        }

        return null;
    }

    @Override
    public List<QueueTimeSpan> queryConsumeTimeSpan(final String topic, final String group) throws InterruptedException, MQBrokerException,
            RemotingException, MQClientException {
        List<QueueTimeSpan> spanSet = new ArrayList<QueueTimeSpan>();
        TopicRouteData topicRouteData = this.examineTopicRouteInfo(topic);
        for (BrokerData bd : topicRouteData.getBrokerDatas()) {
            String addr = bd.selectBrokerAddr();
            if (addr != null) {
                spanSet.addAll(this.mqClientInstance.getMQClientAPIImpl().queryConsumeTimeSpan(addr, topic, group, timeoutMillis));
            }
        }
        return spanSet;
    }

    @Override
    public boolean cleanExpiredConsumerQueue(String cluster) throws RemotingConnectException, RemotingSendRequestException,
            RemotingTimeoutException, MQClientException, InterruptedException {
        boolean result = false;
        try {
            ClusterInfo clusterInfo = examineBrokerClusterInfo();
            if (null == cluster || "".equals(cluster)) {
                for (String targetCluster : clusterInfo.retrieveAllClusterNames()) {
                    result = cleanExpiredConsumerQueueByCluster(clusterInfo, targetCluster);
                }
            } else {
                result = cleanExpiredConsumerQueueByCluster(clusterInfo, cluster);
            }
        } catch (MQBrokerException e) {
            log.error("cleanExpiredConsumerQueue error.", e);
        }

        return result;
    }

    public boolean cleanExpiredConsumerQueueByCluster(ClusterInfo clusterInfo, String cluster) throws RemotingConnectException,
            RemotingSendRequestException, RemotingTimeoutException, MQClientException, InterruptedException {
        boolean result = false;
        String[] addrs = clusterInfo.retrieveAllAddrByCluster(cluster);
        for (String addr : addrs) {
            result = cleanExpiredConsumerQueueByAddr(addr);
        }
        return result;
    }

    @Override
    public boolean cleanExpiredConsumerQueueByAddr(String addr) throws RemotingConnectException, RemotingSendRequestException,
            RemotingTimeoutException, MQClientException, InterruptedException {
        boolean result = mqClientInstance.getMQClientAPIImpl().cleanExpiredConsumeQueue(addr, timeoutMillis);
        log.warn("clean expired ConsumeQueue on target " + addr + " broker " + result);
        return result;
    }

    @Override
    public boolean cleanUnusedTopic(String cluster) throws RemotingConnectException, RemotingSendRequestException,
            RemotingTimeoutException, MQClientException, InterruptedException {
        boolean result = false;
        try {
            ClusterInfo clusterInfo = examineBrokerClusterInfo();
            if (null == cluster || "".equals(cluster)) {
                for (String targetCluster : clusterInfo.retrieveAllClusterNames()) {
                    result = cleanUnusedTopicByCluster(clusterInfo, targetCluster);
                }
            } else {
                result = cleanUnusedTopicByCluster(clusterInfo, cluster);
            }
        } catch (MQBrokerException e) {
            log.error("cleanExpiredConsumerQueue error.", e);
        }

        return result;
    }

    public boolean cleanUnusedTopicByCluster(ClusterInfo clusterInfo, String cluster) throws RemotingConnectException,
            RemotingSendRequestException, RemotingTimeoutException, MQClientException, InterruptedException {
        boolean result = false;
        String[] addrs = clusterInfo.retrieveAllAddrByCluster(cluster);
        for (String addr : addrs) {
            result = cleanUnusedTopicByAddr(addr);
        }
        return result;
    }

    @Override
    public boolean cleanUnusedTopicByAddr(String addr) throws RemotingConnectException, RemotingSendRequestException,
            RemotingTimeoutException, MQClientException, InterruptedException {
        boolean result = mqClientInstance.getMQClientAPIImpl().cleanUnusedTopicByAddr(addr, timeoutMillis);
        log.warn("clean expired ConsumeQueue on target " + addr + " broker " + result);
        return result;
    }

    @Override
    public ConsumerRunningInfo getConsumerRunningInfo(String consumerGroup, String clientId, boolean jstack) throws RemotingException,
            MQClientException, InterruptedException {
        String topic = MixAll.RETRY_GROUP_TOPIC_PREFIX + consumerGroup;
        TopicRouteData topicRouteData = this.examineTopicRouteInfo(topic);
        List<BrokerData> brokerDatas = topicRouteData.getBrokerDatas();
        if (brokerDatas != null) {
            for (BrokerData brokerData : brokerDatas) {
                String addr = brokerData.selectBrokerAddr();
                if (addr != null) {
                    return this.mqClientInstance.getMQClientAPIImpl().getConsumerRunningInfo(addr, consumerGroup, clientId, jstack,
                            timeoutMillis * 3);
                }
            }
        }
        return null;
    }

    @Override
    public ConsumeMessageDirectlyResult consumeMessageDirectly(String consumerGroup, String clientId, String msgId)
            throws RemotingException, MQClientException, InterruptedException, MQBrokerException {
        MessageExt msg = this.viewMessage(msgId);

        return this.mqClientInstance.getMQClientAPIImpl().consumeMessageDirectly(RemotingUtil.socketAddress2String(msg.getStoreHost()),
                consumerGroup, clientId, msgId, timeoutMillis * 3);
    }

    @Override
<<<<<<< HEAD
    public ConsumeMessageDirectlyResult consumeMessageDirectly(String consumerGroup, String clientId,String topic, String msgId)
            throws RemotingException, MQClientException, InterruptedException, MQBrokerException {
        MessageClientExt msg = (MessageClientExt) this.viewMessage(topic,msgId);
        return this.mqClientInstance.getMQClientAPIImpl().consumeMessageDirectly(RemotingUtil.socketAddress2String(msg.getStoreHost()),
                consumerGroup, clientId, msg.getOffsetMsgId(), timeoutMillis * 3);
    }


    public boolean consumed(final MessageExt msg, final String group) throws RemotingException, MQClientException, InterruptedException,
            MQBrokerException {
        // 查询消费进度
        ConsumeStats cstats = this.examineConsumeStats(group);

        ClusterInfo ci = this.examineBrokerClusterInfo();

        Iterator<Entry<MessageQueue, OffsetWrapper>> it = cstats.getOffsetTable().entrySet().iterator();
        while (it.hasNext()) {
            Entry<MessageQueue, OffsetWrapper> next = it.next();
            MessageQueue mq = next.getKey();
            if (mq.getTopic().equals(msg.getTopic()) && mq.getQueueId() == msg.getQueueId()) {
                BrokerData brokerData = ci.getBrokerAddrTable().get(mq.getBrokerName());
                if (brokerData != null) {
                    String addr = brokerData.getBrokerAddrs().get(MixAll.MASTER_ID);
                    if (addr.equals(RemotingUtil.socketAddress2String(msg.getStoreHost()))) {
                        if (next.getValue().getConsumerOffset() > msg.getQueueOffset()) {
                            return true;
                        }
                    }
                }
            }
=======
    public ConsumeMessageDirectlyResult consumeMessageDirectly(final String consumerGroup, final String clientId, final String topic, final String msgId) throws RemotingException, MQClientException, InterruptedException, MQBrokerException {
        MessageExt msg = this.viewMessage(topic,msgId);
        if(msg.getProperty(MessageConst.PROPERTY_UNIQ_CLIENT_MESSAGE_ID_KEYIDX)==null){
            return this.mqClientInstance.getMQClientAPIImpl().consumeMessageDirectly(RemotingUtil.socketAddress2String(msg.getStoreHost()),
                    consumerGroup, clientId, msgId, timeoutMillis * 3);
        }else{
            MessageClientExt msgClient = (MessageClientExt) msg;
            return this.mqClientInstance.getMQClientAPIImpl().consumeMessageDirectly(RemotingUtil.socketAddress2String(msg.getStoreHost()),
                    consumerGroup, clientId, msgClient.getOffsetMsgId(), timeoutMillis * 3);
>>>>>>> 7d66d5bf
        }
    }

    @Override
    public List<MessageTrack> messageTrackDetail(MessageExt msg) throws RemotingException, MQClientException, InterruptedException,
            MQBrokerException {
        List<MessageTrack> result = new ArrayList<MessageTrack>();

        GroupList groupList = this.queryTopicConsumeByWho(msg.getTopic());

        for (String group : groupList.getGroupList()) {
            // 查询连接
            MessageTrack mt = new MessageTrack();
            mt.setConsumerGroup(group);
            mt.setTrackType(TrackType.UNKNOWN);
            ConsumerConnection cc = null;
            try {
                cc = this.examineConsumerConnectionInfo(group);
            } catch (MQBrokerException e) {
                if (ResponseCode.CONSUMER_NOT_ONLINE == e.getResponseCode()) {
                    mt.setTrackType(TrackType.NOT_ONLINE);
                }
                mt.setExceptionDesc("CODE:" + e.getResponseCode() + " DESC:" + e.getErrorMessage());
                result.add(mt);
                continue;
            } catch (Exception e) {
                mt.setExceptionDesc(RemotingHelper.exceptionSimpleDesc(e));
                result.add(mt);
                continue;
            }

            switch (cc.getConsumeType()) {
                case CONSUME_ACTIVELY:
                    mt.setTrackType(TrackType.PULL);
                    break;
                case CONSUME_PASSIVELY:
                    boolean ifConsumed = false;
                    try {
                        ifConsumed = this.consumed(msg, group);
                    } catch (MQClientException e) {
                        if (ResponseCode.CONSUMER_NOT_ONLINE == e.getResponseCode()) {
                            mt.setTrackType(TrackType.NOT_ONLINE);
                        }
                        mt.setExceptionDesc("CODE:" + e.getResponseCode() + " DESC:" + e.getErrorMessage());
                        result.add(mt);
                        continue;
                    } catch (MQBrokerException e) {
                        if (ResponseCode.CONSUMER_NOT_ONLINE == e.getResponseCode()) {
                            mt.setTrackType(TrackType.NOT_ONLINE);
                        }
                        mt.setExceptionDesc("CODE:" + e.getResponseCode() + " DESC:" + e.getErrorMessage());
                        result.add(mt);
                        continue;
                    } catch (Exception e) {
                        mt.setExceptionDesc(RemotingHelper.exceptionSimpleDesc(e));
                        result.add(mt);
                        continue;
                    }

                    if (ifConsumed) {
                        mt.setTrackType(TrackType.CONSUMED);

                        // 查看订阅关系是否匹配
                        Iterator<Entry<String, SubscriptionData>> it = cc.getSubscriptionTable().entrySet().iterator();
                        while (it.hasNext()) {
                            Entry<String, SubscriptionData> next = it.next();
                            if (next.getKey().equals(msg.getTopic())) {
                                if (next.getValue().getTagsSet().contains(msg.getTags()) //
                                        || next.getValue().getTagsSet().contains("*")//
                                        || next.getValue().getTagsSet().isEmpty()//
                                        ) {
                                } else {
                                    mt.setTrackType(TrackType.CONSUMED_BUT_FILTERED);
                                }
                            }
                        }
                    } else {
                        mt.setTrackType(TrackType.NOT_CONSUME_YET);
                    }
                    break;
                default:
                    break;
            }
            result.add(mt);
        }

        return result;
    }

    public boolean consumed(final MessageExt msg, final String group) throws RemotingException, MQClientException, InterruptedException,
            MQBrokerException {
        // 查询消费进度
        ConsumeStats cstats = this.examineConsumeStats(group);

        ClusterInfo ci = this.examineBrokerClusterInfo();

        Iterator<Entry<MessageQueue, OffsetWrapper>> it = cstats.getOffsetTable().entrySet().iterator();
        while (it.hasNext()) {
            Entry<MessageQueue, OffsetWrapper> next = it.next();
            MessageQueue mq = next.getKey();
            if (mq.getTopic().equals(msg.getTopic()) && mq.getQueueId() == msg.getQueueId()) {
                BrokerData brokerData = ci.getBrokerAddrTable().get(mq.getBrokerName());
                if (brokerData != null) {
                    String addr = brokerData.getBrokerAddrs().get(MixAll.MASTER_ID);
                    if (addr.equals(RemotingUtil.socketAddress2String(msg.getStoreHost()))) {
                        if (next.getValue().getConsumerOffset() > msg.getQueueOffset()) {
                            return true;
                        }
                    }
                }
            }
        }

        return false;
    }

    @Override
    public void cloneGroupOffset(String srcGroup, String destGroup, String topic, boolean isOffline) throws RemotingException,
            MQClientException, InterruptedException, MQBrokerException {
        String retryTopic = MixAll.getRetryTopic(srcGroup);
        TopicRouteData topicRouteData = this.examineTopicRouteInfo(retryTopic);

        for (BrokerData bd : topicRouteData.getBrokerDatas()) {
            String addr = bd.selectBrokerAddr();
            if (addr != null) {
                // 由于查询时间戳会产生IO操作，可能会耗时较长，所以超时时间设置为15s
                this.mqClientInstance.getMQClientAPIImpl().cloneGroupOffset(addr, srcGroup, destGroup, topic, isOffline, timeoutMillis * 3);
            }
        }
    }

    @Override
    public BrokerStatsData ViewBrokerStatsData(String brokerAddr, String statsName, String statsKey) throws RemotingConnectException,
            RemotingSendRequestException, RemotingTimeoutException, MQClientException, InterruptedException {
        return this.mqClientInstance.getMQClientAPIImpl().ViewBrokerStatsData(brokerAddr, statsName, statsKey, timeoutMillis);
    }

    @Override
    public Set<String> getClusterList(String topic) throws RemotingConnectException, RemotingSendRequestException,
            RemotingTimeoutException, MQClientException, InterruptedException {
        return this.mqClientInstance.getMQClientAPIImpl().getClusterList(topic, timeoutMillis);
    }

    @Override
    public ConsumeStatsList fetchConsumeStatsInBroker(final String brokerAddr, boolean isOrder, long timeoutMillis)
            throws RemotingConnectException, RemotingSendRequestException, RemotingTimeoutException, MQClientException,
            InterruptedException {
        return this.mqClientInstance.getMQClientAPIImpl().fetchConsumeStatsInBroker(brokerAddr, isOrder, timeoutMillis);
    }

    @Override
    public Set<String> getTopicClusterList(final String topic) throws InterruptedException, MQBrokerException, MQClientException,
            RemotingException {
        Set<String> clusterSet = new HashSet<String>();
        ClusterInfo clusterInfo = examineBrokerClusterInfo();
        TopicRouteData topicRouteData = examineTopicRouteInfo(topic);
        BrokerData brokerData = topicRouteData.getBrokerDatas().get(0);
        String brokerName = brokerData.getBrokerName();
        Iterator<Map.Entry<String, Set<String>>> it = clusterInfo.getClusterAddrTable().entrySet().iterator();
        while (it.hasNext()) {
            Map.Entry<String, Set<String>> next = it.next();
            if (next.getValue().contains(brokerName)) {
                clusterSet.add(next.getKey());
            }
        }
        return clusterSet;
    }

    @Override
    public SubscriptionGroupWrapper getAllSubscriptionGroup(final String brokerAddr, long timeoutMillis) throws InterruptedException,
            RemotingTimeoutException, RemotingSendRequestException, RemotingConnectException, MQBrokerException {
        return this.mqClientInstance.getMQClientAPIImpl().getAllSubscriptionGroup(brokerAddr, timeoutMillis);
    }

    @Override
    public TopicConfigSerializeWrapper getAllTopicGroup(final String brokerAddr, long timeoutMillis) throws InterruptedException,
            RemotingTimeoutException, RemotingSendRequestException, RemotingConnectException, MQBrokerException {
        return this.mqClientInstance.getMQClientAPIImpl().getAllTopicConfig(brokerAddr, timeoutMillis);
    }

    @Override
    public void createTopic(String key, String newTopic, int queueNum) throws MQClientException {
        createTopic(key, newTopic, queueNum, 0);
    }

    @Override
    public void createTopic(String key, String newTopic, int queueNum, int topicSysFlag) throws MQClientException {
        this.mqClientInstance.getMQAdminImpl().createTopic(key, newTopic, queueNum, topicSysFlag);
    }

    @Override
    public long searchOffset(MessageQueue mq, long timestamp) throws MQClientException {
        return this.mqClientInstance.getMQAdminImpl().searchOffset(mq, timestamp);
    }

    @Override
    public long maxOffset(MessageQueue mq) throws MQClientException {
        return this.mqClientInstance.getMQAdminImpl().maxOffset(mq);
    }

    @Override
    public long minOffset(MessageQueue mq) throws MQClientException {
        return this.mqClientInstance.getMQAdminImpl().minOffset(mq);
    }

    @Override
    public long earliestMsgStoreTime(MessageQueue mq) throws MQClientException {
        return this.mqClientInstance.getMQAdminImpl().earliestMsgStoreTime(mq);
    }

    @Override
    public MessageExt viewMessage(String msgId) throws RemotingException, MQBrokerException, InterruptedException, MQClientException {
        return this.mqClientInstance.getMQAdminImpl().viewMessage(msgId);
    }

    @Override
    public QueryResult queryMessage(String topic, String key, int maxNum, long begin, long end) throws MQClientException,
            InterruptedException {
        return this.mqClientInstance.getMQAdminImpl().queryMessage(topic, key, maxNum, begin, end);
    }

}<|MERGE_RESOLUTION|>--- conflicted
+++ resolved
@@ -247,11 +247,7 @@
             //确定是老的客户端生成的msgid,用老的方式查询msg
             return this.viewMessage(msgId);
         } catch (Exception e) {
-<<<<<<< HEAD
-            log.info("this msgid is created by old client version,the topic is {}, the msgid is {}",topic,msgId);
-=======
             log.warn("the msgid maybe created by new client",e);
->>>>>>> 7d66d5bf
         }
         return this.mqClientInstance.getMQAdminImpl().queryMessageByUniqKey(topic, msgId);
     }
@@ -668,38 +664,6 @@
     }
 
     @Override
-<<<<<<< HEAD
-    public ConsumeMessageDirectlyResult consumeMessageDirectly(String consumerGroup, String clientId,String topic, String msgId)
-            throws RemotingException, MQClientException, InterruptedException, MQBrokerException {
-        MessageClientExt msg = (MessageClientExt) this.viewMessage(topic,msgId);
-        return this.mqClientInstance.getMQClientAPIImpl().consumeMessageDirectly(RemotingUtil.socketAddress2String(msg.getStoreHost()),
-                consumerGroup, clientId, msg.getOffsetMsgId(), timeoutMillis * 3);
-    }
-
-
-    public boolean consumed(final MessageExt msg, final String group) throws RemotingException, MQClientException, InterruptedException,
-            MQBrokerException {
-        // 查询消费进度
-        ConsumeStats cstats = this.examineConsumeStats(group);
-
-        ClusterInfo ci = this.examineBrokerClusterInfo();
-
-        Iterator<Entry<MessageQueue, OffsetWrapper>> it = cstats.getOffsetTable().entrySet().iterator();
-        while (it.hasNext()) {
-            Entry<MessageQueue, OffsetWrapper> next = it.next();
-            MessageQueue mq = next.getKey();
-            if (mq.getTopic().equals(msg.getTopic()) && mq.getQueueId() == msg.getQueueId()) {
-                BrokerData brokerData = ci.getBrokerAddrTable().get(mq.getBrokerName());
-                if (brokerData != null) {
-                    String addr = brokerData.getBrokerAddrs().get(MixAll.MASTER_ID);
-                    if (addr.equals(RemotingUtil.socketAddress2String(msg.getStoreHost()))) {
-                        if (next.getValue().getConsumerOffset() > msg.getQueueOffset()) {
-                            return true;
-                        }
-                    }
-                }
-            }
-=======
     public ConsumeMessageDirectlyResult consumeMessageDirectly(final String consumerGroup, final String clientId, final String topic, final String msgId) throws RemotingException, MQClientException, InterruptedException, MQBrokerException {
         MessageExt msg = this.viewMessage(topic,msgId);
         if(msg.getProperty(MessageConst.PROPERTY_UNIQ_CLIENT_MESSAGE_ID_KEYIDX)==null){
@@ -709,7 +673,6 @@
             MessageClientExt msgClient = (MessageClientExt) msg;
             return this.mqClientInstance.getMQClientAPIImpl().consumeMessageDirectly(RemotingUtil.socketAddress2String(msg.getStoreHost()),
                     consumerGroup, clientId, msgClient.getOffsetMsgId(), timeoutMillis * 3);
->>>>>>> 7d66d5bf
         }
     }
 
