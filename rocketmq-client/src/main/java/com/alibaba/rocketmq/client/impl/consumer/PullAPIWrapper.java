/**
 * Copyright (C) 2010-2013 Alibaba Group Holding Limited
 *
 * Licensed under the Apache License, Version 2.0 (the "License");
 * you may not use this file except in compliance with the License.
 * You may obtain a copy of the License at
 *
 *     http://www.apache.org/licenses/LICENSE-2.0
 *
 * Unless required by applicable law or agreed to in writing, software
 * distributed under the License is distributed on an "AS IS" BASIS,
 * WITHOUT WARRANTIES OR CONDITIONS OF ANY KIND, either express or implied.
 * See the License for the specific language governing permissions and
 * limitations under the License.
 */
package com.alibaba.rocketmq.client.impl.consumer;

import java.nio.ByteBuffer;
import java.util.ArrayList;
import java.util.List;
import java.util.Random;
import java.util.concurrent.ConcurrentHashMap;
import java.util.concurrent.atomic.AtomicLong;

import org.slf4j.Logger;

import com.alibaba.rocketmq.client.VirtualEnvUtil;
import com.alibaba.rocketmq.client.consumer.PullCallback;
import com.alibaba.rocketmq.client.consumer.PullResult;
import com.alibaba.rocketmq.client.consumer.PullStatus;
import com.alibaba.rocketmq.client.exception.MQBrokerException;
import com.alibaba.rocketmq.client.exception.MQClientException;
import com.alibaba.rocketmq.client.hook.FilterMessageContext;
import com.alibaba.rocketmq.client.hook.FilterMessageHook;
import com.alibaba.rocketmq.client.impl.CommunicationMode;
import com.alibaba.rocketmq.client.impl.FindBrokerResult;
import com.alibaba.rocketmq.client.impl.factory.MQClientFactory;
import com.alibaba.rocketmq.client.log.ClientLogger;
import com.alibaba.rocketmq.common.MixAll;
import com.alibaba.rocketmq.common.UtilAll;
import com.alibaba.rocketmq.common.message.MessageConst;
import com.alibaba.rocketmq.common.message.MessageDecoder;
import com.alibaba.rocketmq.common.message.MessageExt;
import com.alibaba.rocketmq.common.message.MessageQueue;
import com.alibaba.rocketmq.common.protocol.header.PullMessageRequestHeader;
import com.alibaba.rocketmq.common.protocol.heartbeat.SubscriptionData;
import com.alibaba.rocketmq.common.protocol.route.TopicRouteData;
import com.alibaba.rocketmq.common.sysflag.PullSysFlag;
import com.alibaba.rocketmq.remoting.exception.RemotingException;


/**
 * 对Pull接口进行进一步的封装
 * 
 * @author shijia.wxr<vintage.wang@gmail.com>
 * @since 2013-7-24
 */
public class PullAPIWrapper {
    private final Logger log = ClientLogger.getLog();
    private ConcurrentHashMap<MessageQueue, AtomicLong/* brokerId */> pullFromWhichNodeTable =
            new ConcurrentHashMap<MessageQueue, AtomicLong>(32);

    private final MQClientFactory mQClientFactory;
    private final String consumerGroup;
    private final boolean isUnitMode;

    private volatile boolean connectBrokerByUser = false;
    private volatile long defaultBrokerId = MixAll.MASTER_ID;


    public PullAPIWrapper(MQClientFactory mQClientFactory, String consumerGroup, boolean isUnitMode) {
        this.mQClientFactory = mQClientFactory;
        this.consumerGroup = consumerGroup;
        this.isUnitMode = isUnitMode;
    }


    public void updatePullFromWhichNode(final MessageQueue mq, final long brokerId) {
        AtomicLong suggest = this.pullFromWhichNodeTable.get(mq);
        if (null == suggest) {
            this.pullFromWhichNodeTable.put(mq, new AtomicLong(brokerId));
        }
        else {
            suggest.set(brokerId);
        }
    }

    private Random random = new Random(System.currentTimeMillis());


    public int randomNum() {
        int value = random.nextInt();
        if (value < 0) {
            value = Math.abs(value);
            if (value < 0)
                value = 0;
        }
        return value;
    }


    /**
     * 随机找Filter Server
     * 
     * @param brokerAddr
     * @return
     * @throws MQClientException
     */
    private String computPullFromWhichFilterServer(final String topic, final String brokerAddr)
            throws MQClientException {
        ConcurrentHashMap<String, TopicRouteData> topicRouteTable = this.mQClientFactory.getTopicRouteTable();
        if (topicRouteTable != null) {
            TopicRouteData topicRouteData = topicRouteTable.get(topic);
            List<String> list = topicRouteData.getFilterServerTable().get(brokerAddr);

            if (list != null && !list.isEmpty()) {
                return list.get(randomNum() % list.size());
            }
        }

        throw new MQClientException("Find Filter Server Failed, Broker Addr: " + brokerAddr + " topic: "
                + topic, null);
    }


    /**
     * 对拉取结果进行处理，主要是消息反序列化
     * 
     * @param mq
     * @param pullResult
     * @param subscriptionData
     * @return
     */
    public PullResult processPullResult(final MessageQueue mq, final PullResult pullResult,
            final SubscriptionData subscriptionData) {
        final String projectGroupPrefix = this.mQClientFactory.getMQClientAPIImpl().getProjectGroupPrefix();
        PullResultExt pullResultExt = (PullResultExt) pullResult;

        this.updatePullFromWhichNode(mq, pullResultExt.getSuggestWhichBrokerId());
        if (PullStatus.FOUND == pullResult.getPullStatus()) {
            ByteBuffer byteBuffer = ByteBuffer.wrap(pullResultExt.getMessageBinary());
            List<MessageExt> msgList = MessageDecoder.decodes(byteBuffer);

            // 消息再次过滤
            List<MessageExt> msgListFilterAgain = msgList;
            if (!subscriptionData.getTagsSet().isEmpty() && !subscriptionData.isClassFilterMode()) {
                msgListFilterAgain = new ArrayList<MessageExt>(msgList.size());
                for (MessageExt msg : msgList) {
                    if (msg.getTags() != null) {
                        if (subscriptionData.getTagsSet().contains(msg.getTags())) {
                            msgListFilterAgain.add(msg);
                        }
                    }
                }
            }

            // 执行消息过滤的 FilterMessageHook
            if (this.hasHook()) {
                FilterMessageContext filterMessageContext = new FilterMessageContext();
                filterMessageContext.setMsgList(msgListFilterAgain);
                this.executeHook(filterMessageContext);
            }

            // 清除虚拟运行环境相关的projectGroupPrefix
            if (!UtilAll.isBlank(projectGroupPrefix)) {
                subscriptionData.setTopic(VirtualEnvUtil.clearProjectGroup(subscriptionData.getTopic(),
                    projectGroupPrefix));
                mq.setTopic(VirtualEnvUtil.clearProjectGroup(mq.getTopic(), projectGroupPrefix));
                for (MessageExt msg : msgListFilterAgain) {
                    msg.setTopic(VirtualEnvUtil.clearProjectGroup(msg.getTopic(), projectGroupPrefix));
                    // 消息中放入队列的最大最小Offset，方便应用来感知消息堆积程度
                    msg.putProperty(MessageConst.PROPERTY_MIN_OFFSET,
                        Long.toString(pullResult.getMinOffset()));
                    msg.putProperty(MessageConst.PROPERTY_MAX_OFFSET,
                        Long.toString(pullResult.getMaxOffset()));
                }
            }
            else {
                // 消息中放入队列的最大最小Offset，方便应用来感知消息堆积程度
                for (MessageExt msg : msgListFilterAgain) {
                    msg.putProperty(MessageConst.PROPERTY_MIN_OFFSET,
                        Long.toString(pullResult.getMinOffset()));
                    msg.putProperty(MessageConst.PROPERTY_MAX_OFFSET,
                        Long.toString(pullResult.getMaxOffset()));
                }
            }

            pullResultExt.setMsgFoundList(msgListFilterAgain);
        }

        // 令GC释放内存
        pullResultExt.setMessageBinary(null);

        return pullResult;
    }


    /**
     * 每个队列都应该有相应的变量来保存从哪个服务器拉
     */
    public long recalculatePullFromWhichNode(final MessageQueue mq) {
        if (this.isConnectBrokerByUser()) {
            return this.defaultBrokerId;
        }

        AtomicLong suggest = this.pullFromWhichNodeTable.get(mq);
        if (suggest != null) {
            return suggest.get();
        }

        return MixAll.MASTER_ID;
    }


    public PullResult pullKernelImpl(//
            final MessageQueue mq,// 1
            final String subExpression,// 2
            final long subVersion,// 3
            final long offset,// 4
            final int maxNums,// 5
            final int sysFlag,// 6
            final long commitOffset,// 7
            final long brokerSuspendMaxTimeMillis,// 8
            final long timeoutMillis,// 9
            final CommunicationMode communicationMode,// 10
            final PullCallback pullCallback// 11
    ) throws MQClientException, RemotingException, MQBrokerException, InterruptedException {
        FindBrokerResult findBrokerResult =
                this.mQClientFactory.findBrokerAddressInSubscribe(mq.getBrokerName(),
                    this.recalculatePullFromWhichNode(mq), false);
        if (null == findBrokerResult) {
            // TODO 此处可能对Name Server压力过大，需要调优
            this.mQClientFactory.updateTopicRouteInfoFromNameServer(mq.getTopic());
            findBrokerResult =
                    this.mQClientFactory.findBrokerAddressInSubscribe(mq.getBrokerName(),
                        this.recalculatePullFromWhichNode(mq), false);
        }

        if (findBrokerResult != null) {
            int sysFlagInner = sysFlag;

            // Slave不允许实时提交消费进度，可以定时提交
            if (findBrokerResult.isSlave()) {
                sysFlagInner = PullSysFlag.clearCommitOffsetFlag(sysFlagInner);
            }

            PullMessageRequestHeader requestHeader = new PullMessageRequestHeader();
            requestHeader.setConsumerGroup(this.consumerGroup);
            requestHeader.setTopic(mq.getTopic());
            requestHeader.setQueueId(mq.getQueueId());
            requestHeader.setQueueOffset(offset);
            requestHeader.setMaxMsgNums(maxNums);
            requestHeader.setSysFlag(sysFlagInner);
            requestHeader.setCommitOffset(commitOffset);
            requestHeader.setSuspendTimeoutMillis(brokerSuspendMaxTimeMillis);
            requestHeader.setSubscription(subExpression);
            requestHeader.setSubVersion(subVersion);

            String brokerAddr = findBrokerResult.getBrokerAddr();
            if (PullSysFlag.hasClassFilterFlag(sysFlagInner)) {
                brokerAddr = computPullFromWhichFilterServer(mq.getTopic(), brokerAddr);
            }

            PullResult pullResult = this.mQClientFactory.getMQClientAPIImpl().pullMessage(//
                brokerAddr,//
                requestHeader,//
                timeoutMillis,//
                communicationMode,//
                pullCallback);

            return pullResult;
        }

        throw new MQClientException("The broker[" + mq.getBrokerName() + "] not exist", null);
    }

<<<<<<< HEAD
    /**
     * 从服务端拉消息之后，会执行 FilterMessageHook
     */
    private ArrayList<FilterMessageHook> filterMessageHookList = new ArrayList<FilterMessageHook>();


    public boolean hasHook() {
        return !this.filterMessageHookList.isEmpty();
    }


    public void registerFilterMessageHook(ArrayList<FilterMessageHook> filterMessageHookList) {
        this.filterMessageHookList = filterMessageHookList;
    }


    public void executeHook(final FilterMessageContext context) {
        if (!this.filterMessageHookList.isEmpty()) {
            for (FilterMessageHook hook : this.filterMessageHookList) {
                try {
                    hook.filterMessage(context);
                }
                catch (Throwable e) {
                    log.error("execute hook error. hookName={}", hook.hookName());
                }
            }
        }
=======

    public long getDefaultBrokerId() {
        return defaultBrokerId;
    }


    public void setDefaultBrokerId(long defaultBrokerId) {
        this.defaultBrokerId = defaultBrokerId;
    }


    public boolean isConnectBrokerByUser() {
        return connectBrokerByUser;
    }


    public void setConnectBrokerByUser(boolean connectBrokerByUser) {
        this.connectBrokerByUser = connectBrokerByUser;
>>>>>>> 58d9c9c4
    }
}<|MERGE_RESOLUTION|>--- conflicted
+++ resolved
@@ -274,7 +274,7 @@
         throw new MQClientException("The broker[" + mq.getBrokerName() + "] not exist", null);
     }
 
-<<<<<<< HEAD
+ 
     /**
      * 从服务端拉消息之后，会执行 FilterMessageHook
      */
@@ -302,7 +302,7 @@
                 }
             }
         }
-=======
+    }
 
     public long getDefaultBrokerId() {
         return defaultBrokerId;
@@ -321,6 +321,6 @@
 
     public void setConnectBrokerByUser(boolean connectBrokerByUser) {
         this.connectBrokerByUser = connectBrokerByUser;
->>>>>>> 58d9c9c4
+ 
     }
 }